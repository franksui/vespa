// Copyright Yahoo. Licensed under the terms of the Apache 2.0 license. See LICENSE in the project root.
package com.yahoo.vespa.hosted.provision.autoscale;

import com.yahoo.config.provision.ApplicationId;
import com.yahoo.config.provision.Capacity;
import com.yahoo.config.provision.Cloud;
import com.yahoo.config.provision.ClusterResources;
import com.yahoo.config.provision.ClusterSpec;
import com.yahoo.config.provision.Environment;
import com.yahoo.config.provision.Flavor;
import com.yahoo.config.provision.NodeResources;
import com.yahoo.config.provision.NodeResources.DiskSpeed;
import com.yahoo.config.provision.NodeResources.StorageType;
import com.yahoo.config.provision.NodeType;
import com.yahoo.config.provision.RegionName;
import com.yahoo.config.provision.SystemName;
import com.yahoo.config.provision.Zone;
import com.yahoo.vespa.hosted.provision.Node;
import com.yahoo.vespa.hosted.provision.NodeRepository;
import com.yahoo.vespa.hosted.provision.Nodelike;
import com.yahoo.vespa.hosted.provision.provisioning.CapacityPolicies;
import com.yahoo.vespa.hosted.provision.provisioning.HostResourcesCalculator;
import org.junit.Test;

import java.time.Duration;
import java.util.ArrayList;
import java.util.List;
import java.util.Optional;

import static org.junit.Assert.assertEquals;
import static org.junit.Assert.assertTrue;

/**
 * @author bratseth
 */
public class AutoscalingTest {

    @Test
    public void test_autoscaling_single_content_group() {
        NodeResources hostResources = new NodeResources(3, 100, 100, 1);
        ClusterResources min = new ClusterResources( 2, 1,
                                                     new NodeResources(1, 1, 1, 1, NodeResources.DiskSpeed.any));
        ClusterResources max = new ClusterResources(20, 1,
                                                    new NodeResources(100, 1000, 1000, 1, NodeResources.DiskSpeed.any));
        var capacity = Capacity.from(min, max);
        AutoscalingTester tester = new AutoscalingTester(hostResources);

        ApplicationId application1 = tester.applicationId("application1");
        ClusterSpec cluster1 = tester.clusterSpec(ClusterSpec.Type.content, "cluster1");

        // deploy
        tester.deploy(application1, cluster1, 5, 1, hostResources);

        tester.clock().advance(Duration.ofDays(1));
        assertTrue("No measurements -> No change", tester.autoscale(application1, cluster1, capacity).isEmpty());

        tester.addCpuMeasurements(0.25f, 1f, 59, application1);
        assertTrue("Too few measurements -> No change", tester.autoscale(application1, cluster1, capacity).isEmpty());

        tester.clock().advance(Duration.ofDays(1));
        tester.addCpuMeasurements(0.25f, 1f, 120, application1);
        tester.clock().advance(Duration.ofMinutes(-10 * 5));
        tester.addQueryRateMeasurements(application1, cluster1.id(), 10, t -> t == 0 ? 20.0 : 10.0); // Query traffic only
        ClusterResources scaledResources = tester.assertResources("Scaling up since resource usage is too high",
                                                                  15, 1, 1.2,  28.6, 28.6,
<<<<<<< HEAD
                                                                  tester.autoscale(application1, cluster1.id(), capacity));
=======
                                                                  tester.autoscale(application1, cluster1, capacity).target());
>>>>>>> 68dbb0d8

        tester.deploy(application1, cluster1, scaledResources);
        assertTrue("Cluster in flux -> No further change", tester.autoscale(application1, cluster1, capacity).isEmpty());

        tester.deactivateRetired(application1, cluster1, scaledResources);

        tester.clock().advance(Duration.ofDays(2));
        tester.addCpuMeasurements(0.8f, 1f, 3, application1);
        tester.clock().advance(Duration.ofMinutes(-10 * 5));
        tester.addQueryRateMeasurements(application1, cluster1.id(), 10, t -> t == 0 ? 20.0 : 10.0); // Query traffic only
        assertTrue("Load change is large, but insufficient measurements for new config -> No change",
                   tester.autoscale(application1, cluster1, capacity).isEmpty());

        tester.addCpuMeasurements(0.19f, 1f, 100, application1);
        tester.clock().advance(Duration.ofMinutes(-10 * 5));
        tester.addQueryRateMeasurements(application1, cluster1.id(), 10, t -> t == 0 ? 20.0 : 10.0); // Query traffic only
        assertEquals("Load change is small -> No change", Optional.empty(), tester.autoscale(application1, cluster1, capacity).target());

        tester.addCpuMeasurements(0.1f, 1f, 120, application1);
        tester.clock().advance(Duration.ofMinutes(-10 * 5));
        tester.addQueryRateMeasurements(application1, cluster1.id(), 10, t -> t == 0 ? 20.0 : 10.0); // Query traffic only
        tester.assertResources("Scaling down to minimum since usage has gone down significantly",
                               7, 1, 1.0, 66.7, 66.7,
<<<<<<< HEAD
                               tester.autoscale(application1, cluster1.id(), capacity));
=======
                               tester.autoscale(application1, cluster1, capacity).target());
>>>>>>> 68dbb0d8

        var events = tester.nodeRepository().applications().get(application1).get().cluster(cluster1.id()).get().scalingEvents();
    }

    /** We prefer fewer nodes for container clusters as (we assume) they all use the same disk and memory */
    @Test
    public void test_autoscaling_single_container_group() {
        NodeResources resources = new NodeResources(3, 100, 100, 1);
        ClusterResources min = new ClusterResources( 2, 1, new NodeResources(1, 1, 1, 1));
        ClusterResources max = new ClusterResources(20, 1, new NodeResources(100, 1000, 1000, 1));
        var capacity = Capacity.from(min, max);
        AutoscalingTester tester = new AutoscalingTester(resources.withVcpu(resources.vcpu() * 2));

        ApplicationId application1 = tester.applicationId("application1");
        ClusterSpec cluster1 = tester.clusterSpec(ClusterSpec.Type.container, "cluster1");

        // deploy
        tester.deploy(application1, cluster1, 5, 1, resources);
        tester.addCpuMeasurements(0.25f, 1f, 120, application1);
        tester.clock().advance(Duration.ofMinutes(-10 * 5));
        tester.addQueryRateMeasurements(application1, cluster1.id(), 10, t -> t == 0 ? 20.0 : 10.0); // Query traffic only
        ClusterResources scaledResources = tester.assertResources("Scaling up since cpu usage is too high",
<<<<<<< HEAD
                                                                  7, 1, 2.5,  80.0, 80.0,
                                                                  tester.autoscale(application1, cluster1.id(), capacity));
=======
                                                                  7, 1, 2.5,  80.0, 50.5,
                                                                  tester.autoscale(application1, cluster1, capacity).target());
>>>>>>> 68dbb0d8

        tester.deploy(application1, cluster1, scaledResources);
        tester.deactivateRetired(application1, cluster1, scaledResources);

        tester.addCpuMeasurements(0.1f, 1f, 120, application1);
        tester.clock().advance(Duration.ofMinutes(-10 * 5));
        tester.addQueryRateMeasurements(application1, cluster1.id(), 10, t -> t == 0 ? 20.0 : 10.0); // Query traffic only
        tester.assertResources("Scaling down since cpu usage has gone down",
<<<<<<< HEAD
                               4, 1, 2.5, 68.6, 68.6,
                               tester.autoscale(application1, cluster1.id(), capacity));
=======
                               4, 1, 2.5, 68.6, 27.4,
                               tester.autoscale(application1, cluster1, capacity).target());
>>>>>>> 68dbb0d8
    }

    @Test
    public void autoscaling_handles_disk_setting_changes() {
        NodeResources hostResources = new NodeResources(3, 100, 100, 1, NodeResources.DiskSpeed.slow);
        AutoscalingTester tester = new AutoscalingTester(hostResources);

        ApplicationId application1 = tester.applicationId("application1");
        ClusterSpec cluster1 = tester.clusterSpec(ClusterSpec.Type.content, "cluster1");

        // deploy with slow
        tester.deploy(application1, cluster1, 5, 1, hostResources);
        assertTrue(tester.nodeRepository().nodes().list().owner(application1).stream()
                         .allMatch(n -> n.allocation().get().requestedResources().diskSpeed() == NodeResources.DiskSpeed.slow));

        tester.clock().advance(Duration.ofDays(2));
        tester.addQueryRateMeasurements(application1, cluster1.id(), 100, t -> t == 0 ? 20.0 : 10.0); // Query traffic only
        tester.addCpuMeasurements(0.25f, 1f, 120, application1);
        // Changing min and max from slow to any
        ClusterResources min = new ClusterResources( 2, 1,
                                                     new NodeResources(1, 1, 1, 1, NodeResources.DiskSpeed.any));
        ClusterResources max = new ClusterResources(20, 1,
                                                    new NodeResources(100, 1000, 1000, 1, NodeResources.DiskSpeed.any));
        var capacity = Capacity.from(min, max);
        ClusterResources scaledResources = tester.assertResources("Scaling up since resource usage is too high",
                                                                  14, 1, 1.4,  30.8, 30.8,
<<<<<<< HEAD
                                                                  tester.autoscale(application1, cluster1.id(), capacity));
=======
                                                                  tester.autoscale(application1, cluster1, capacity).target());
>>>>>>> 68dbb0d8
        assertEquals("Disk speed from min/max is used",
                     NodeResources.DiskSpeed.any, scaledResources.nodeResources().diskSpeed());
        tester.deploy(application1, cluster1, scaledResources);
        assertTrue(tester.nodeRepository().nodes().list().owner(application1).stream()
                         .allMatch(n -> n.allocation().get().requestedResources().diskSpeed() == NodeResources.DiskSpeed.any));
    }

    @Test
    public void autoscaling_target_preserves_any() {
        NodeResources hostResources = new NodeResources(3, 100, 100, 1);
        AutoscalingTester tester = new AutoscalingTester(hostResources);

        ApplicationId application1 = tester.applicationId("application1");
        ClusterSpec cluster1 = tester.clusterSpec(ClusterSpec.Type.content, "cluster1");

        // Initial deployment
        NodeResources resources = new NodeResources(1, 10, 10, 1);
        var min = new ClusterResources( 2, 1, resources.with(NodeResources.DiskSpeed.any));
        var max = new ClusterResources( 10, 1, resources.with(NodeResources.DiskSpeed.any));
        var capacity = Capacity.from(min, max);
        tester.deploy(application1, cluster1, Capacity.from(min, max));

        // Redeployment without target: Uses current resource numbers with *requested* non-numbers (i.e disk-speed any)
        assertTrue(tester.nodeRepository().applications().get(application1).get().cluster(cluster1.id()).get().targetResources().isEmpty());
        tester.deploy(application1, cluster1, Capacity.from(min, max));
        assertEquals(NodeResources.DiskSpeed.any,
                     tester.nodeRepository().nodes().list().owner(application1).cluster(cluster1.id()).first().get()
                           .allocation().get().requestedResources().diskSpeed());

        // Autoscaling: Uses disk-speed any as well
        tester.clock().advance(Duration.ofDays(2));
        tester.addCpuMeasurements(0.8f, 1f, 120, application1);
        Autoscaler.Advice advice = tester.autoscale(application1, cluster1, capacity);
        assertEquals(NodeResources.DiskSpeed.any, advice.target().get().nodeResources().diskSpeed());


    }

    @Test
    public void autoscaling_respects_upper_limit() {
        NodeResources hostResources = new NodeResources(6, 100, 100, 1);
        ClusterResources min = new ClusterResources( 2, 1, new NodeResources(1, 1, 1, 1));
        ClusterResources max = new ClusterResources( 6, 1, new NodeResources(2.4, 78, 79, 1));
        var capacity = Capacity.from(min, max);
        AutoscalingTester tester = new AutoscalingTester(hostResources);

        ApplicationId application1 = tester.applicationId("application1");
        ClusterSpec cluster1 = tester.clusterSpec(ClusterSpec.Type.container, "cluster1");

        // deploy
        tester.deploy(application1, cluster1, 5, 1,
                      new NodeResources(1.9, 70, 70, 1));
        tester.addMeasurements(0.25f, 0.95f, 0.95f, 0, 120, application1);
        tester.clock().advance(Duration.ofMinutes(-10 * 5));
        tester.addQueryRateMeasurements(application1, cluster1.id(), 10, t -> t == 0 ? 20.0 : 10.0); // Query traffic only
        tester.assertResources("Scaling up to limit since resource usage is too high",
<<<<<<< HEAD
                               6, 1, 2.4,  78.0, 79.0,
                               tester.autoscale(application1, cluster1.id(), capacity));
=======
                               6, 1, 2.4,  78.0, 70.0,
                               tester.autoscale(application1, cluster1, capacity).target());
>>>>>>> 68dbb0d8
    }

    @Test
    public void autoscaling_respects_lower_limit() {
        NodeResources resources = new NodeResources(3, 100, 100, 1);
        ClusterResources min = new ClusterResources( 4, 1, new NodeResources(1.8, 7.4, 8.5, 1));
        ClusterResources max = new ClusterResources( 6, 1, new NodeResources(2.4, 78, 79, 1));
        var capacity = Capacity.from(min, max);
        AutoscalingTester tester = new AutoscalingTester(resources.withVcpu(resources.vcpu() * 2));

        ApplicationId application1 = tester.applicationId("application1");
        ClusterSpec cluster1 = tester.clusterSpec(ClusterSpec.Type.container, "cluster1");

        // deploy
        tester.deploy(application1, cluster1, 5, 1, resources);
        tester.addMeasurements(0.05f, 0.05f, 0.05f,  0, 120, application1);
        tester.assertResources("Scaling down to limit since resource usage is low",
                               4, 1, 1.8,  7.7, 10.0,
<<<<<<< HEAD
                               tester.autoscale(application1, cluster1.id(), capacity));
=======
                               tester.autoscale(application1, cluster1, capacity).target());
>>>>>>> 68dbb0d8
    }

    @Test
    public void autoscaling_with_unspecified_resources_use_defaults() {
        NodeResources hostResources = new NodeResources(6, 100, 100, 1);
        ClusterResources min = new ClusterResources( 2, 1, NodeResources.unspecified());
        ClusterResources max = new ClusterResources( 6, 1, NodeResources.unspecified());
        var capacity = Capacity.from(min, max);
        AutoscalingTester tester = new AutoscalingTester(hostResources);

        ApplicationId application1 = tester.applicationId("application1");
        ClusterSpec cluster1 = tester.clusterSpec(ClusterSpec.Type.container, "cluster1");

        NodeResources defaultResources =
                new CapacityPolicies(tester.nodeRepository()).defaultNodeResources(cluster1.type());

        // deploy
        tester.deploy(application1, cluster1, Capacity.from(min, max));
        tester.assertResources("Min number of nodes and default resources",
                               2, 1, defaultResources,
                               tester.nodeRepository().nodes().list().owner(application1).toResources());
        tester.addMeasurements(0.25f, 0.95f, 0.95f, 0, 120, application1);
        tester.clock().advance(Duration.ofMinutes(-10 * 5));
        tester.addQueryRateMeasurements(application1, cluster1.id(), 10, t -> t == 0 ? 20.0 : 10.0); // Query traffic only
        tester.assertResources("Scaling up to limit since resource usage is too high",
<<<<<<< HEAD
                               4, 1,
                               defaultResources.vcpu(), defaultResources.memoryGb(), defaultResources.diskGb(),
                               tester.autoscale(application1, cluster1.id(), capacity));
=======
                               4, 1, defaultResources,
                               tester.autoscale(application1, cluster1, capacity).target());
>>>>>>> 68dbb0d8
    }

    @Test
    public void autoscaling_respects_group_limit() {
        NodeResources hostResources = new NodeResources(30.0, 100, 100, 1);
        ClusterResources min = new ClusterResources( 2, 2, new NodeResources(1, 1, 1, 1));
        ClusterResources max = new ClusterResources(18, 6, new NodeResources(100, 1000, 1000, 1));
        var capacity = Capacity.from(min, max);
        AutoscalingTester tester = new AutoscalingTester(hostResources);

        ApplicationId application1 = tester.applicationId("application1");
        ClusterSpec cluster1 = tester.clusterSpec(ClusterSpec.Type.container, "cluster1");

        // deploy
        tester.deploy(application1, cluster1, 5, 5, new NodeResources(3.0, 10, 10, 1));
        tester.addCpuMeasurements( 0.3f, 1f, 240, application1);
        tester.clock().advance(Duration.ofMinutes(-10 * 5));
        tester.addQueryRateMeasurements(application1, cluster1.id(), 10, t -> t == 0 ? 20.0 : 10.0); // Query traffic only
        tester.assertResources("Scaling up since resource usage is too high",
                               6, 6, 3.6,  8.0, 10.0,
<<<<<<< HEAD
                               tester.autoscale(application1, cluster1.id(), capacity));
=======
                               tester.autoscale(application1, cluster1, capacity).target());
>>>>>>> 68dbb0d8
    }

    @Test
    public void test_autoscaling_limits_when_min_equals_max() {
        NodeResources resources = new NodeResources(3, 100, 100, 1);
        ClusterResources min = new ClusterResources( 2, 1, new NodeResources(1, 1, 1, 1));
        ClusterResources max = min;
        var capacity = Capacity.from(min, max);
        AutoscalingTester tester = new AutoscalingTester(resources);

        ApplicationId application1 = tester.applicationId("application1");
        ClusterSpec cluster1 = tester.clusterSpec(ClusterSpec.Type.container, "cluster1");

        // deploy
        tester.deploy(application1, cluster1, 5, 1, resources);
        tester.clock().advance(Duration.ofDays(1));
        tester.addCpuMeasurements(0.25f, 1f, 120, application1);
        assertTrue(tester.autoscale(application1, cluster1, capacity).isEmpty());
    }

    @Test
    public void prefers_remote_disk_when_no_local_match() {
        NodeResources resources = new NodeResources(3, 100, 50, 1);
        ClusterResources min = new ClusterResources( 2, 1, resources);
        ClusterResources max = min;
        // AutoscalingTester hardcodes 3Gb memory overhead:
        Flavor localFlavor  = new Flavor("local",  new NodeResources(3, 97,  75, 1, DiskSpeed.fast, StorageType.local));
        Flavor remoteFlavor = new Flavor("remote", new NodeResources(3, 97,  50, 1, DiskSpeed.fast, StorageType.remote));

        var tester = new AutoscalingTester(new Zone(new Cloud.Builder().dynamicProvisioning(true).build(),
                                                    SystemName.defaultSystem(), Environment.prod, RegionName.defaultName()),
                                           List.of(localFlavor, remoteFlavor));
        tester.provisioning().makeReadyNodes(5, localFlavor.name(),  NodeType.host, 8);
        tester.provisioning().makeReadyNodes(5, remoteFlavor.name(), NodeType.host, 8);
        tester.provisioning().activateTenantHosts();

        ApplicationId application1 = tester.applicationId("application1");
        ClusterSpec cluster1 = tester.clusterSpec(ClusterSpec.Type.container, "cluster1");

        // deploy
        tester.deploy(application1, cluster1, 3, 1, min.nodeResources());
        Duration timeAdded = tester.addDiskMeasurements(0.01f, 1f, 120, application1);
        tester.clock().advance(timeAdded.negated());
        tester.addQueryRateMeasurements(application1, cluster1.id(), 10, t -> 10.0); // Query traffic only
        Autoscaler.Advice suggestion = tester.suggest(application1, cluster1.id(), min, max);
        tester.assertResources("Choosing the remote disk flavor as it has less disk",
                               6, 1, 3.0,  100.0, 10.0,
                               suggestion);
        assertEquals("Choosing the remote disk flavor as it has less disk",
                     StorageType.remote, suggestion.target().get().nodeResources().storageType());
    }

    @Test
    public void suggestions_ignores_limits() {
        NodeResources resources = new NodeResources(3, 100, 100, 1);
        ClusterResources min = new ClusterResources( 2, 1, new NodeResources(1, 1, 1, 1));
        ClusterResources max = min;
        AutoscalingTester tester = new AutoscalingTester(resources.withVcpu(resources.vcpu() * 2));

        ApplicationId application1 = tester.applicationId("application1");
        ClusterSpec cluster1 = tester.clusterSpec(ClusterSpec.Type.container, "cluster1");

        // deploy
        tester.deploy(application1, cluster1, 5, 1, resources);
        tester.addCpuMeasurements(0.25f, 1f, 120, application1);
        tester.clock().advance(Duration.ofMinutes(-10 * 5));
        tester.addQueryRateMeasurements(application1, cluster1.id(), 10, t -> t == 0 ? 20.0 : 10.0); // Query traffic only
        tester.assertResources("Scaling up since resource usage is too high",
<<<<<<< HEAD
                               7, 1, 2.5,  80.0, 80.0,
                               tester.suggest(application1, cluster1.id(), min, max));
=======
                               7, 1, 2.5,  80.0, 50.5,
                               tester.suggest(application1, cluster1.id(), min, max).target());
>>>>>>> 68dbb0d8
    }

    @Test
    public void not_using_out_of_service_measurements() {
        NodeResources resources = new NodeResources(3, 100, 100, 1);
        ClusterResources min = new ClusterResources(2, 1, new NodeResources(1, 1, 1, 1));
        ClusterResources max = new ClusterResources(5, 1, new NodeResources(100, 1000, 1000, 1));
        var capacity = Capacity.from(min, max);
        AutoscalingTester tester = new AutoscalingTester(resources.withVcpu(resources.vcpu() * 2));

        ApplicationId application1 = tester.applicationId("application1");
        ClusterSpec cluster1 = tester.clusterSpec(ClusterSpec.Type.container, "cluster1");

        // deploy
        tester.deploy(application1, cluster1, 2, 1, resources);
        tester.addMeasurements(0.5f, 0.6f, 0.7f, 1, false, true, 120, application1);
        assertTrue("Not scaling up since nodes were measured while cluster was unstable",
                   tester.autoscale(application1, cluster1, capacity).isEmpty());
    }

    @Test
    public void not_using_unstable_measurements() {
        NodeResources resources = new NodeResources(3, 100, 100, 1);
        ClusterResources min = new ClusterResources(2, 1, new NodeResources(1, 1, 1, 1));
        ClusterResources max = new ClusterResources(5, 1, new NodeResources(100, 1000, 1000, 1));
        var capacity = Capacity.from(min, max);
        AutoscalingTester tester = new AutoscalingTester(resources.withVcpu(resources.vcpu() * 2));

        ApplicationId application1 = tester.applicationId("application1");
        ClusterSpec cluster1 = tester.clusterSpec(ClusterSpec.Type.container, "cluster1");

        // deploy
        tester.deploy(application1, cluster1, 2, 1, resources);
        tester.addMeasurements(0.5f, 0.6f, 0.7f, 1, true, false, 120, application1);
        assertTrue("Not scaling up since nodes were measured while cluster was unstable",
                   tester.autoscale(application1, cluster1, capacity).isEmpty());
    }

    @Test
    public void test_autoscaling_group_size_1() {
        NodeResources resources = new NodeResources(3, 100, 100, 1);
        ClusterResources min = new ClusterResources( 2, 2, new NodeResources(1, 1, 1, 1));
        ClusterResources max = new ClusterResources(20, 20, new NodeResources(100, 1000, 1000, 1));
        var capacity = Capacity.from(min, max);
        AutoscalingTester tester = new AutoscalingTester(resources.withVcpu(resources.vcpu() * 2));

        ApplicationId application1 = tester.applicationId("application1");
        ClusterSpec cluster1 = tester.clusterSpec(ClusterSpec.Type.container, "cluster1");

        // deploy
        tester.deploy(application1, cluster1, 5, 5, resources);
        tester.addCpuMeasurements(0.25f, 1f, 120, application1);
        tester.clock().advance(Duration.ofMinutes(-10 * 5));
        tester.addQueryRateMeasurements(application1, cluster1.id(), 10, t -> t == 0 ? 20.0 : 10.0); // Query traffic only
        tester.assertResources("Scaling up since resource usage is too high",
<<<<<<< HEAD
                               7, 7, 2.5,  80.0, 80.0,
                               tester.autoscale(application1, cluster1.id(), capacity));
=======
                               7, 7, 2.5,  80.0, 50.5,
                               tester.autoscale(application1, cluster1, capacity).target());
>>>>>>> 68dbb0d8
    }

    @Test
    public void test_autoscaling_groupsize_by_cpu_read_dominated() {
        NodeResources resources = new NodeResources(3, 100, 100, 1);
        ClusterResources min = new ClusterResources( 3, 1, new NodeResources(1, 1, 1, 1));
        ClusterResources max = new ClusterResources(21, 7, new NodeResources(100, 1000, 1000, 1));
        var capacity = Capacity.from(min, max);
        AutoscalingTester tester = new AutoscalingTester(resources.withVcpu(resources.vcpu() * 2));

        ApplicationId application1 = tester.applicationId("application1");
        ClusterSpec cluster1 = tester.clusterSpec(ClusterSpec.Type.container, "cluster1");

        // deploy
        tester.deploy(application1, cluster1, 6, 2, resources);
        tester.addCpuMeasurements(0.25f, 1f, 120, application1);
        tester.clock().advance(Duration.ofMinutes(-10 * 5));
        tester.addLoadMeasurements(application1, cluster1.id(), 10,
                                   t -> t == 0 ? 20.0 : 10.0,
                                   t -> 1.0);
        tester.assertResources("Scaling up since resource usage is too high, changing to 1 group is cheaper",
<<<<<<< HEAD
                               8, 1, 2.6,  83.3, 83.3,
                               tester.autoscale(application1, cluster1.id(), capacity));
=======
                               8, 1, 2.6,  83.3, 52.6,
                               tester.autoscale(application1, cluster1, capacity).target());
>>>>>>> 68dbb0d8
    }

    /** Same as above but mostly write traffic, which favors smaller groups */
    @Test
    public void test_autoscaling_groupsize_by_cpu_write_dominated() {
        NodeResources resources = new NodeResources(3, 100, 100, 1);
        ClusterResources min = new ClusterResources( 3, 1, new NodeResources(1, 1, 1, 1));
        ClusterResources max = new ClusterResources(21, 7, new NodeResources(100, 1000, 1000, 1));
        var capacity = Capacity.from(min, max);
        AutoscalingTester tester = new AutoscalingTester(resources.withVcpu(resources.vcpu() * 2));

        ApplicationId application1 = tester.applicationId("application1");
        ClusterSpec cluster1 = tester.clusterSpec(ClusterSpec.Type.container, "cluster1");

        // deploy
        tester.deploy(application1, cluster1, 6, 2, resources);
        tester.addCpuMeasurements(0.25f, 1f, 120, application1);
        tester.clock().advance(Duration.ofMinutes(-10 * 5));
        tester.addLoadMeasurements(application1, cluster1.id(), 10,
                                   t -> t == 0 ? 20.0 : 10.0,
                                   t -> 100.0);
        tester.assertResources("Scaling down since resource usage is too high, changing to 1 group is cheaper",
<<<<<<< HEAD
                               4, 1, 2.1,  83.3, 83.3,
                               tester.autoscale(application1, cluster1.id(), capacity));
=======
                               4, 1, 2.1,  83.3, 52.6,
                               tester.autoscale(application1, cluster1, capacity).target());
>>>>>>> 68dbb0d8
    }

    @Test
    public void test_autoscaling_group_size() {
        NodeResources hostResources = new NodeResources(100, 1000, 1000, 100);
        ClusterResources min = new ClusterResources( 2, 2, new NodeResources(1, 1, 1, 1));
        ClusterResources max = new ClusterResources(30, 30, new NodeResources(100, 100, 1000, 1));
        var capacity = Capacity.from(min, max);
        AutoscalingTester tester = new AutoscalingTester(hostResources);

        ApplicationId application1 = tester.applicationId("application1");
        ClusterSpec cluster1 = tester.clusterSpec(ClusterSpec.Type.content, "cluster1");

        // deploy
        tester.deploy(application1, cluster1, 6, 2, new NodeResources(10, 100, 100, 1));
        tester.clock().advance(Duration.ofDays(1));
        tester.addMemMeasurements(1.0f, 1f, 1000, application1);
        tester.clock().advance(Duration.ofMinutes(-10 * 5));
        tester.addQueryRateMeasurements(application1, cluster1.id(), 10, t -> t == 0 ? 20.0 : 10.0); // Query traffic only
        tester.assertResources("Increase group size to reduce memory load",
                               8, 2, 12.4,  96.2, 62.5,
<<<<<<< HEAD
                               tester.autoscale(application1, cluster1.id(), capacity));
=======
                               tester.autoscale(application1, cluster1, capacity).target());
>>>>>>> 68dbb0d8
    }

    @Test
    public void autoscaling_avoids_illegal_configurations() {
        NodeResources hostResources = new NodeResources(6, 100, 100, 1);
        ClusterResources min = new ClusterResources( 2, 1, new NodeResources(1, 1, 1, 1));
        ClusterResources max = new ClusterResources(20, 1, new NodeResources(100, 1000, 1000, 1));
        var capacity = Capacity.from(min, max);
        AutoscalingTester tester = new AutoscalingTester(hostResources);

        ApplicationId application1 = tester.applicationId("application1");
        ClusterSpec cluster1 = tester.clusterSpec(ClusterSpec.Type.content, "cluster1");

        // deploy
        tester.deploy(application1, cluster1, 6, 1, hostResources.withVcpu(hostResources.vcpu() / 2));
        tester.clock().advance(Duration.ofDays(2));
        tester.addQueryRateMeasurements(application1, cluster1.id(), 100, t -> t == 0 ? 20.0 : 10.0); // Query traffic only
        tester.addMemMeasurements(0.02f, 0.95f, 120, application1);
        tester.assertResources("Scaling down",
                               6, 1, 2.9, 4.0, 95.0,
<<<<<<< HEAD
                               tester.autoscale(application1, cluster1.id(), capacity));
=======
                               tester.autoscale(application1, cluster1, capacity).target());
>>>>>>> 68dbb0d8
    }

    @Test
    public void scaling_down_only_after_delay() {
        NodeResources hostResources = new NodeResources(6, 100, 100, 1);
        ClusterResources min = new ClusterResources( 2, 1, new NodeResources(1, 1, 1, 1));
        ClusterResources max = new ClusterResources(20, 1, new NodeResources(100, 1000, 1000, 1));
        var capacity = Capacity.from(min, max);
        AutoscalingTester tester = new AutoscalingTester(hostResources);

        ApplicationId application1 = tester.applicationId("application1");
        ClusterSpec cluster1 = tester.clusterSpec(ClusterSpec.Type.content, "cluster1");

        tester.deploy(application1, cluster1, 6, 1, hostResources.withVcpu(hostResources.vcpu() / 2));

        // No autoscaling as it is too soon to scale down after initial deploy (counting as a scaling event)
        tester.addMemMeasurements(0.02f, 0.95f, 120, application1);
        tester.clock().advance(Duration.ofMinutes(-10 * 5));
        tester.addQueryRateMeasurements(application1, cluster1.id(), 10, t -> t == 0 ? 20.0 : 10.0); // Query traffic only
        assertTrue(tester.autoscale(application1, cluster1, capacity).target().isEmpty());

        // Trying the same later causes autoscaling
        tester.clock().advance(Duration.ofDays(2));
        tester.addMemMeasurements(0.02f, 0.95f, 120, application1);
        tester.clock().advance(Duration.ofMinutes(-10 * 5));
        tester.addQueryRateMeasurements(application1, cluster1.id(), 10, t -> t == 0 ? 20.0 : 10.0); // Query traffic only
        tester.assertResources("Scaling down",
                               6, 1, 1.4, 4.0, 95.0,
<<<<<<< HEAD
                               tester.autoscale(application1, cluster1.id(), capacity));
=======
                               tester.autoscale(application1, cluster1, capacity).target());
>>>>>>> 68dbb0d8
    }

    @Test
    public void test_autoscaling_considers_real_resources() {
        NodeResources hostResources = new NodeResources(60, 100, 1000, 10);
        ClusterResources min = new ClusterResources(2, 1, new NodeResources( 2,  20,  200, 1));
        ClusterResources max = new ClusterResources(4, 1, new NodeResources(60, 100, 1000, 1));
        var capacity = Capacity.from(min, max);

        { // No memory tax
            AutoscalingTester tester = new AutoscalingTester(new Zone(Environment.prod, RegionName.from("us-east")),
                                                             hostResources,
                                                             new OnlySubtractingWhenForecastingCalculator(0));

            ApplicationId application1 = tester.applicationId("app1");
            ClusterSpec cluster1 = tester.clusterSpec(ClusterSpec.Type.content, "cluster1");

            tester.deploy(application1, cluster1, min);
            tester.addMeasurements(1.0f, 1.0f, 0.7f, 0, 1000, application1);
            tester.clock().advance(Duration.ofMinutes(-10 * 5));
            tester.addQueryRateMeasurements(application1, cluster1.id(), 10, t -> t == 0 ? 20.0 : 10.0); // Query traffic only
            tester.assertResources("Scaling up",
                                   4, 1, 6.7, 20.5, 200,
<<<<<<< HEAD
                                   tester.autoscale(application1, cluster1.id(), capacity));
=======
                                   tester.autoscale(application1, cluster1, capacity).target());
>>>>>>> 68dbb0d8
        }

        { // 15 Gb memory tax
            AutoscalingTester tester = new AutoscalingTester(new Zone(Environment.prod, RegionName.from("us-east")),
                                                             hostResources,
                                                             new OnlySubtractingWhenForecastingCalculator(15));

            ApplicationId application1 = tester.applicationId("app1");
            ClusterSpec cluster1 = tester.clusterSpec(ClusterSpec.Type.content, "cluster1");

            tester.deploy(application1, cluster1, min);
            tester.addMeasurements(1.0f, 1.0f, 0.7f, 0, 1000, application1);
            tester.clock().advance(Duration.ofMinutes(-10 * 5));
            tester.addQueryRateMeasurements(application1, cluster1.id(), 10, t -> t == 0 ? 20.0 : 10.0); // Query traffic only
            tester.assertResources("Scaling up",
                                   4, 1, 6.7, 35.5, 200,
<<<<<<< HEAD
                                   tester.autoscale(application1, cluster1.id(), capacity));
=======
                                   tester.autoscale(application1, cluster1, capacity).target());
>>>>>>> 68dbb0d8
        }
    }

    @Test
    public void test_autoscaling_with_dynamic_provisioning() {
        ClusterResources min = new ClusterResources( 2, 1, new NodeResources(1, 1, 1, 1));
        ClusterResources max = new ClusterResources(20, 1, new NodeResources(100, 1000, 1000, 1));
        var capacity = Capacity.from(min, max);
        List<Flavor> flavors = new ArrayList<>();
        flavors.add(new Flavor("aws-xlarge", new NodeResources(3, 200, 100, 1, NodeResources.DiskSpeed.fast, NodeResources.StorageType.remote)));
        flavors.add(new Flavor("aws-large",  new NodeResources(3, 150, 100, 1, NodeResources.DiskSpeed.fast, NodeResources.StorageType.remote)));
        flavors.add(new Flavor("aws-medium", new NodeResources(3, 100, 100, 1, NodeResources.DiskSpeed.fast, NodeResources.StorageType.remote)));
        flavors.add(new Flavor("aws-small",  new NodeResources(3,  80, 100, 1, NodeResources.DiskSpeed.fast, NodeResources.StorageType.remote)));
        AutoscalingTester tester = new AutoscalingTester(new Zone(Cloud.builder()
                                                                       .dynamicProvisioning(true)
                                                                       .build(),
                                                                  SystemName.main,
                                                                  Environment.prod, RegionName.from("us-east")),
                                                         flavors);

        ApplicationId application1 = tester.applicationId("application1");
        ClusterSpec cluster1 = tester.clusterSpec(ClusterSpec.Type.content, "cluster1");

        // deploy (Why 103 Gb memory? See AutoscalingTester.MockHostResourcesCalculator
        tester.deploy(application1, cluster1, 5, 1, new NodeResources(3, 103, 100, 1));

        tester.clock().advance(Duration.ofDays(2));
        tester.addMemMeasurements(0.9f, 0.6f, 120, application1);
        ClusterResources scaledResources = tester.assertResources("Scaling up since resource usage is too high.",
                                                                  8, 1, 3,  83, 34.3,
<<<<<<< HEAD
                                                                  tester.autoscale(application1, cluster1.id(), capacity));
=======
                                                                  tester.autoscale(application1, cluster1, capacity).target());
>>>>>>> 68dbb0d8

        tester.deploy(application1, cluster1, scaledResources);
        tester.deactivateRetired(application1, cluster1, scaledResources);

        tester.clock().advance(Duration.ofDays(2));
        tester.addMemMeasurements(0.3f, 0.6f, 1000, application1);
        tester.clock().advance(Duration.ofMinutes(-10 * 5));
        tester.addQueryRateMeasurements(application1, cluster1.id(), 10, t -> t == 0 ? 20.0 : 10.0); // Query traffic only
        tester.assertResources("Scaling down since resource usage has gone down",
                               5, 1, 3, 83, 36.0,
<<<<<<< HEAD
                               tester.autoscale(application1, cluster1.id(), capacity));
=======
                               tester.autoscale(application1, cluster1, capacity).target());
>>>>>>> 68dbb0d8
    }

    @Test
    public void test_autoscaling_considers_read_share() {
        NodeResources resources = new NodeResources(3, 100, 100, 1);
        ClusterResources min = new ClusterResources( 1, 1, resources);
        ClusterResources max = new ClusterResources(10, 1, resources);
        var capacity = Capacity.from(min, max);
        AutoscalingTester tester = new AutoscalingTester(resources.withVcpu(resources.vcpu() * 2));

        ApplicationId application1 = tester.applicationId("application1");
        ClusterSpec cluster1 = tester.clusterSpec(ClusterSpec.Type.container, "cluster1");

        tester.deploy(application1, cluster1, 5, 1, resources);
        tester.addQueryRateMeasurements(application1, cluster1.id(), 100, t -> t == 0 ? 20.0 : 10.0); // Query traffic only
        tester.clock().advance(Duration.ofMinutes(-100 * 5));
        tester.addCpuMeasurements(0.25f, 1f, 100, application1);

        // (no read share stored)
        tester.assertResources("Advice to scale up since we set aside for bcp by default",
                               7, 1, 3,  100, 100,
<<<<<<< HEAD
                               tester.autoscale(application1, cluster1.id(), capacity));
=======
                               tester.autoscale(application1, cluster1, capacity).target());
>>>>>>> 68dbb0d8

        tester.storeReadShare(0.25, 0.5, application1);
        tester.assertResources("Half of global share is the same as the default assumption used above",
                               7, 1, 3,  100, 100,
<<<<<<< HEAD
                               tester.autoscale(application1, cluster1.id(), capacity));
=======
                               tester.autoscale(application1, cluster1, capacity).target());
>>>>>>> 68dbb0d8

        tester.storeReadShare(0.5, 0.5, application1);
        tester.assertResources("Advice to scale down since we don't need room for bcp",
                               4, 1, 3,  100, 100,
<<<<<<< HEAD
                               tester.autoscale(application1, cluster1.id(), capacity));
=======
                               tester.autoscale(application1, cluster1, capacity).target());

>>>>>>> 68dbb0d8
    }

    @Test
    public void test_autoscaling_considers_growth_rate() {
        NodeResources minResources = new NodeResources( 1, 100, 100, 1);
        NodeResources midResources = new NodeResources( 5, 100, 100, 1);
        NodeResources maxResources = new NodeResources(10, 100, 100, 1);
        ClusterResources min = new ClusterResources(5, 1, minResources);
        ClusterResources max = new ClusterResources(5, 1, maxResources);
        var capacity = Capacity.from(min, max);
        AutoscalingTester tester = new AutoscalingTester(maxResources.withVcpu(maxResources.vcpu() * 2));

        ApplicationId application1 = tester.applicationId("application1");
        ClusterSpec cluster1 = tester.clusterSpec(ClusterSpec.Type.container, "cluster1");

        tester.deploy(application1, cluster1, 5, 1, midResources);
        Duration timeAdded = tester.addQueryRateMeasurements(application1, cluster1.id(), 100, t -> t == 0 ? 20.0 : 10.0);
        tester.clock().advance(timeAdded.negated());
        tester.addCpuMeasurements(0.25f, 1f, 200, application1);

        // (no query rate data)
        tester.assertResources("Scale up since we assume we need 2x cpu for growth when no data scaling time data",
                               5, 1, 6.3,  100, 100,
<<<<<<< HEAD
                               tester.autoscale(application1, cluster1.id(), capacity));
=======
                               tester.autoscale(application1, cluster1, capacity).target());
>>>>>>> 68dbb0d8

        tester.setScalingDuration(application1, cluster1.id(), Duration.ofMinutes(5));
        timeAdded = tester.addQueryRateMeasurements(application1, cluster1.id(),
                                                    100,
                                                    t -> 10.0 + (t < 50 ? t : 100 - t));
        tester.clock().advance(timeAdded.negated());
        tester.addCpuMeasurements(0.25f, 1f, 200, application1);
        tester.assertResources("Scale down since observed growth is slower than scaling time",
                               5, 1, 3.4,  100, 100,
<<<<<<< HEAD
                               tester.autoscale(application1, cluster1.id(), capacity));
=======
                               tester.autoscale(application1, cluster1, capacity).target());
>>>>>>> 68dbb0d8

        tester.clearQueryRateMeasurements(application1, cluster1.id());

        tester.setScalingDuration(application1, cluster1.id(), Duration.ofMinutes(60));
        timeAdded = tester.addQueryRateMeasurements(application1, cluster1.id(),
                                                    100,
                                                    t -> 10.0 + (t < 50 ? t * t * t : 125000 - (t - 49) * (t - 49) * (t - 49)));
        tester.clock().advance(timeAdded.negated());
        tester.addCpuMeasurements(0.25f, 1f, 200, application1);
        tester.assertResources("Scale up since observed growth is faster than scaling time",
                               5, 1, 10.0,  100, 100,
<<<<<<< HEAD
                               tester.autoscale(application1, cluster1.id(), capacity));
=======
                               tester.autoscale(application1, cluster1, capacity).target());
>>>>>>> 68dbb0d8
    }

    @Test
    public void test_autoscaling_considers_query_vs_write_rate() {
        NodeResources minResources = new NodeResources( 1, 100, 100, 1);
        NodeResources midResources = new NodeResources( 5, 100, 100, 1);
        NodeResources maxResources = new NodeResources(10, 100, 100, 1);
        ClusterResources min = new ClusterResources(5, 1, minResources);
        ClusterResources max = new ClusterResources(5, 1, maxResources);
        var capacity = Capacity.from(min, max);
        AutoscalingTester tester = new AutoscalingTester(maxResources.withVcpu(maxResources.vcpu() * 2));

        ApplicationId application1 = tester.applicationId("application1");
        ClusterSpec cluster1 = tester.clusterSpec(ClusterSpec.Type.container, "cluster1");

        tester.deploy(application1, cluster1, 5, 1, midResources);
        tester.addCpuMeasurements(0.4f, 1f, 120, application1);

        // Why twice the query rate at time = 0?
        // This makes headroom for queries doubling, which we want to observe the effect of here

        tester.addCpuMeasurements(0.4f, 1f, 100, application1);
        tester.clock().advance(Duration.ofMinutes(-100 * 5));
        tester.addLoadMeasurements(application1, cluster1.id(), 100, t -> t == 0 ? 20.0 : 10.0, t -> 10.0);
        tester.assertResources("Query and write load is equal -> scale up somewhat",
                               5, 1, 7.3,  100, 100,
<<<<<<< HEAD
                               tester.autoscale(application1, cluster1.id(), capacity));
=======
                               tester.autoscale(application1, cluster1, capacity).target());
>>>>>>> 68dbb0d8

        tester.addCpuMeasurements(0.4f, 1f, 100, application1);
        tester.clock().advance(Duration.ofMinutes(-100 * 5));
        tester.addLoadMeasurements(application1, cluster1.id(), 100, t -> t == 0 ? 80.0 : 40.0, t -> 10.0);
        tester.assertResources("Query load is 4x write load -> scale up more",
                               5, 1, 9.5,  100, 100,
<<<<<<< HEAD
                               tester.autoscale(application1, cluster1.id(), capacity));
=======
                               tester.autoscale(application1, cluster1, capacity).target());
>>>>>>> 68dbb0d8

        tester.addCpuMeasurements(0.3f, 1f, 100, application1);
        tester.clock().advance(Duration.ofMinutes(-100 * 5));
        tester.addLoadMeasurements(application1, cluster1.id(), 100, t -> t == 0 ? 20.0 : 10.0, t -> 100.0);
        tester.assertResources("Write load is 10x query load -> scale down",
                               5, 1, 2.9,  100, 100,
<<<<<<< HEAD
                               tester.autoscale(application1, cluster1.id(), capacity));
=======
                               tester.autoscale(application1, cluster1, capacity).target());
>>>>>>> 68dbb0d8

        tester.addCpuMeasurements(0.4f, 1f, 100, application1);
        tester.clock().advance(Duration.ofMinutes(-100 * 5));
        tester.addLoadMeasurements(application1, cluster1.id(), 100, t -> t == 0 ? 20.0 : 10.0, t-> 0.0);
        tester.assertResources("Query only -> largest possible",
                               5, 1, 10.0,  100, 100,
<<<<<<< HEAD
                               tester.autoscale(application1, cluster1.id(), capacity));
=======
                               tester.autoscale(application1, cluster1, capacity).target());
>>>>>>> 68dbb0d8

        tester.addCpuMeasurements(0.4f, 1f, 100, application1);
        tester.clock().advance(Duration.ofMinutes(-100 * 5));
        tester.addLoadMeasurements(application1, cluster1.id(), 100, t ->  0.0, t -> 10.0);
        tester.assertResources("Write only -> smallest possible",
                               5, 1, 2.1,  100, 100,
<<<<<<< HEAD
                               tester.autoscale(application1, cluster1.id(), capacity));
=======
                               tester.autoscale(application1, cluster1, capacity).target());
>>>>>>> 68dbb0d8
    }

    @Test
    public void test_autoscaling_in_dev() {
        NodeResources resources = new NodeResources(1, 4, 50, 1);
        ClusterResources min = new ClusterResources( 1, 1, resources);
        ClusterResources max = new ClusterResources(3, 1, resources);
        Capacity capacity = Capacity.from(min, max, false, true);

        AutoscalingTester tester = new AutoscalingTester(Environment.dev, resources.withVcpu(resources.vcpu() * 2));
        ApplicationId application1 = tester.applicationId("application1");
        ClusterSpec cluster1 = tester.clusterSpec(ClusterSpec.Type.container, "cluster1");

        tester.deploy(application1, cluster1, capacity);
        tester.addQueryRateMeasurements(application1, cluster1.id(),
<<<<<<< HEAD
                                        500, t -> 0.0);
        tester.addCpuMeasurements(0.5f, 1f, 10, application1);

        tester.assertResources("Advice to scale up since observed growth is much faster than scaling time",
                               3, 1, 1,  4, 50,
                               tester.autoscale(application1, cluster1.id(), capacity));
=======
                                        500, t -> 100.0);
        tester.addCpuMeasurements(1.0f, 1f, 10, application1);
        assertTrue("Not attempting to scale up because policies dictate we'll only get one node",
                   tester.autoscale(application1, cluster1, capacity).target().isEmpty());
>>>>>>> 68dbb0d8
    }

    /** Same setup as test_autoscaling_in_dev(), just with required = true */
    @Test
    public void test_autoscaling_in_dev_with_required_resources() {
        NodeResources resources = new NodeResources(1, 4, 50, 1);
        ClusterResources min = new ClusterResources( 1, 1, resources);
        ClusterResources max = new ClusterResources(3, 1, resources);
        Capacity capacity = Capacity.from(min, max, true, true);

        AutoscalingTester tester = new AutoscalingTester(Environment.dev, resources.withVcpu(resources.vcpu() * 2));
        ApplicationId application1 = tester.applicationId("application1");
        ClusterSpec cluster1 = tester.clusterSpec(ClusterSpec.Type.container, "cluster1");

        tester.deploy(application1, cluster1, capacity);
        tester.addQueryRateMeasurements(application1, cluster1.id(),
                                        500, t -> 100.0);
        tester.addCpuMeasurements(1.0f, 1f, 10, application1);
        tester.assertResources("We scale up even in dev because resources are required",
                               3, 1, 1.0,  4, 50,
                               tester.autoscale(application1, cluster1, capacity).target());
    }

    @Test
    public void test_autoscaling_in_dev_with_required_unspecified_resources() {
        NodeResources resources = NodeResources.unspecified();
        ClusterResources min = new ClusterResources( 1, 1, resources);
        ClusterResources max = new ClusterResources(3, 1, resources);
        Capacity capacity = Capacity.from(min, max, true, true);

        AutoscalingTester tester = new AutoscalingTester(Environment.dev,
                                                         new NodeResources(10, 16, 100, 2));
        ApplicationId application1 = tester.applicationId("application1");
        ClusterSpec cluster1 = tester.clusterSpec(ClusterSpec.Type.container, "cluster1");

        tester.deploy(application1, cluster1, capacity);
        tester.addQueryRateMeasurements(application1, cluster1.id(),
                                        500, t -> 100.0);
        tester.addCpuMeasurements(1.0f, 1f, 10, application1);
        tester.assertResources("We scale up even in dev because resources are required",
<<<<<<< HEAD
                               3, 1, 1.0,  4, 50,
                               tester.autoscale(application1, cluster1.id(), capacity));
=======
                               3, 1, 1.5,  8, 50,
                               tester.autoscale(application1, cluster1, capacity).target());
>>>>>>> 68dbb0d8
    }

    /**
     * This calculator subtracts the memory tax when forecasting overhead, but not when actually
     * returning information about nodes. This is allowed because the forecast is a *worst case*.
     * It is useful here because it ensures that we end up with the same real (and therefore target)
     * resources regardless of tax which makes it easier to compare behavior with different tax levels.
     */
    private static class OnlySubtractingWhenForecastingCalculator implements HostResourcesCalculator {

        private final int memoryTaxGb;

        public OnlySubtractingWhenForecastingCalculator(int memoryTaxGb) {
            this.memoryTaxGb = memoryTaxGb;
        }

        @Override
        public NodeResources realResourcesOf(Nodelike node, NodeRepository nodeRepository) {
            return node.resources();
        }

        @Override
        public NodeResources advertisedResourcesOf(Flavor flavor) {
            return flavor.resources();
        }

        @Override
        public NodeResources requestToReal(NodeResources resources, boolean exclusive) {
            return resources.withMemoryGb(resources.memoryGb() - memoryTaxGb);
        }

        @Override
        public NodeResources realToRequest(NodeResources resources, boolean exclusive) {
            return resources.withMemoryGb(resources.memoryGb() + memoryTaxGb);
        }

        @Override
        public long reservedDiskSpaceInBase2Gb(NodeType nodeType, boolean sharedHost) { return 0; }

    }

}<|MERGE_RESOLUTION|>--- conflicted
+++ resolved
@@ -63,11 +63,7 @@
         tester.addQueryRateMeasurements(application1, cluster1.id(), 10, t -> t == 0 ? 20.0 : 10.0); // Query traffic only
         ClusterResources scaledResources = tester.assertResources("Scaling up since resource usage is too high",
                                                                   15, 1, 1.2,  28.6, 28.6,
-<<<<<<< HEAD
-                                                                  tester.autoscale(application1, cluster1.id(), capacity));
-=======
-                                                                  tester.autoscale(application1, cluster1, capacity).target());
->>>>>>> 68dbb0d8
+                                                                  tester.autoscale(application1, cluster1, capacity));
 
         tester.deploy(application1, cluster1, scaledResources);
         assertTrue("Cluster in flux -> No further change", tester.autoscale(application1, cluster1, capacity).isEmpty());
@@ -91,11 +87,7 @@
         tester.addQueryRateMeasurements(application1, cluster1.id(), 10, t -> t == 0 ? 20.0 : 10.0); // Query traffic only
         tester.assertResources("Scaling down to minimum since usage has gone down significantly",
                                7, 1, 1.0, 66.7, 66.7,
-<<<<<<< HEAD
-                               tester.autoscale(application1, cluster1.id(), capacity));
-=======
-                               tester.autoscale(application1, cluster1, capacity).target());
->>>>>>> 68dbb0d8
+                               tester.autoscale(application1, cluster1, capacity));
 
         var events = tester.nodeRepository().applications().get(application1).get().cluster(cluster1.id()).get().scalingEvents();
     }
@@ -118,13 +110,8 @@
         tester.clock().advance(Duration.ofMinutes(-10 * 5));
         tester.addQueryRateMeasurements(application1, cluster1.id(), 10, t -> t == 0 ? 20.0 : 10.0); // Query traffic only
         ClusterResources scaledResources = tester.assertResources("Scaling up since cpu usage is too high",
-<<<<<<< HEAD
-                                                                  7, 1, 2.5,  80.0, 80.0,
-                                                                  tester.autoscale(application1, cluster1.id(), capacity));
-=======
                                                                   7, 1, 2.5,  80.0, 50.5,
-                                                                  tester.autoscale(application1, cluster1, capacity).target());
->>>>>>> 68dbb0d8
+                                                                  tester.autoscale(application1, cluster1, capacity));
 
         tester.deploy(application1, cluster1, scaledResources);
         tester.deactivateRetired(application1, cluster1, scaledResources);
@@ -133,13 +120,8 @@
         tester.clock().advance(Duration.ofMinutes(-10 * 5));
         tester.addQueryRateMeasurements(application1, cluster1.id(), 10, t -> t == 0 ? 20.0 : 10.0); // Query traffic only
         tester.assertResources("Scaling down since cpu usage has gone down",
-<<<<<<< HEAD
-                               4, 1, 2.5, 68.6, 68.6,
-                               tester.autoscale(application1, cluster1.id(), capacity));
-=======
                                4, 1, 2.5, 68.6, 27.4,
-                               tester.autoscale(application1, cluster1, capacity).target());
->>>>>>> 68dbb0d8
+                               tester.autoscale(application1, cluster1, capacity));
     }
 
     @Test
@@ -166,11 +148,7 @@
         var capacity = Capacity.from(min, max);
         ClusterResources scaledResources = tester.assertResources("Scaling up since resource usage is too high",
                                                                   14, 1, 1.4,  30.8, 30.8,
-<<<<<<< HEAD
-                                                                  tester.autoscale(application1, cluster1.id(), capacity));
-=======
-                                                                  tester.autoscale(application1, cluster1, capacity).target());
->>>>>>> 68dbb0d8
+                                                                  tester.autoscale(application1, cluster1, capacity));
         assertEquals("Disk speed from min/max is used",
                      NodeResources.DiskSpeed.any, scaledResources.nodeResources().diskSpeed());
         tester.deploy(application1, cluster1, scaledResources);
@@ -227,13 +205,8 @@
         tester.clock().advance(Duration.ofMinutes(-10 * 5));
         tester.addQueryRateMeasurements(application1, cluster1.id(), 10, t -> t == 0 ? 20.0 : 10.0); // Query traffic only
         tester.assertResources("Scaling up to limit since resource usage is too high",
-<<<<<<< HEAD
-                               6, 1, 2.4,  78.0, 79.0,
-                               tester.autoscale(application1, cluster1.id(), capacity));
-=======
                                6, 1, 2.4,  78.0, 70.0,
-                               tester.autoscale(application1, cluster1, capacity).target());
->>>>>>> 68dbb0d8
+                               tester.autoscale(application1, cluster1, capacity));
     }
 
     @Test
@@ -252,11 +225,7 @@
         tester.addMeasurements(0.05f, 0.05f, 0.05f,  0, 120, application1);
         tester.assertResources("Scaling down to limit since resource usage is low",
                                4, 1, 1.8,  7.7, 10.0,
-<<<<<<< HEAD
-                               tester.autoscale(application1, cluster1.id(), capacity));
-=======
-                               tester.autoscale(application1, cluster1, capacity).target());
->>>>>>> 68dbb0d8
+                               tester.autoscale(application1, cluster1, capacity));
     }
 
     @Test
@@ -282,14 +251,9 @@
         tester.clock().advance(Duration.ofMinutes(-10 * 5));
         tester.addQueryRateMeasurements(application1, cluster1.id(), 10, t -> t == 0 ? 20.0 : 10.0); // Query traffic only
         tester.assertResources("Scaling up to limit since resource usage is too high",
-<<<<<<< HEAD
                                4, 1,
                                defaultResources.vcpu(), defaultResources.memoryGb(), defaultResources.diskGb(),
-                               tester.autoscale(application1, cluster1.id(), capacity));
-=======
-                               4, 1, defaultResources,
-                               tester.autoscale(application1, cluster1, capacity).target());
->>>>>>> 68dbb0d8
+                               tester.autoscale(application1, cluster1, capacity));
     }
 
     @Test
@@ -310,11 +274,7 @@
         tester.addQueryRateMeasurements(application1, cluster1.id(), 10, t -> t == 0 ? 20.0 : 10.0); // Query traffic only
         tester.assertResources("Scaling up since resource usage is too high",
                                6, 6, 3.6,  8.0, 10.0,
-<<<<<<< HEAD
-                               tester.autoscale(application1, cluster1.id(), capacity));
-=======
-                               tester.autoscale(application1, cluster1, capacity).target());
->>>>>>> 68dbb0d8
+                               tester.autoscale(application1, cluster1, capacity));
     }
 
     @Test
@@ -383,13 +343,8 @@
         tester.clock().advance(Duration.ofMinutes(-10 * 5));
         tester.addQueryRateMeasurements(application1, cluster1.id(), 10, t -> t == 0 ? 20.0 : 10.0); // Query traffic only
         tester.assertResources("Scaling up since resource usage is too high",
-<<<<<<< HEAD
-                               7, 1, 2.5,  80.0, 80.0,
+                               7, 1, 2.5,  80.0, 50.5,
                                tester.suggest(application1, cluster1.id(), min, max));
-=======
-                               7, 1, 2.5,  80.0, 50.5,
-                               tester.suggest(application1, cluster1.id(), min, max).target());
->>>>>>> 68dbb0d8
     }
 
     @Test
@@ -445,13 +400,8 @@
         tester.clock().advance(Duration.ofMinutes(-10 * 5));
         tester.addQueryRateMeasurements(application1, cluster1.id(), 10, t -> t == 0 ? 20.0 : 10.0); // Query traffic only
         tester.assertResources("Scaling up since resource usage is too high",
-<<<<<<< HEAD
-                               7, 7, 2.5,  80.0, 80.0,
-                               tester.autoscale(application1, cluster1.id(), capacity));
-=======
                                7, 7, 2.5,  80.0, 50.5,
-                               tester.autoscale(application1, cluster1, capacity).target());
->>>>>>> 68dbb0d8
+                               tester.autoscale(application1, cluster1, capacity));
     }
 
     @Test
@@ -473,13 +423,8 @@
                                    t -> t == 0 ? 20.0 : 10.0,
                                    t -> 1.0);
         tester.assertResources("Scaling up since resource usage is too high, changing to 1 group is cheaper",
-<<<<<<< HEAD
-                               8, 1, 2.6,  83.3, 83.3,
-                               tester.autoscale(application1, cluster1.id(), capacity));
-=======
                                8, 1, 2.6,  83.3, 52.6,
-                               tester.autoscale(application1, cluster1, capacity).target());
->>>>>>> 68dbb0d8
+                               tester.autoscale(application1, cluster1, capacity));
     }
 
     /** Same as above but mostly write traffic, which favors smaller groups */
@@ -502,13 +447,8 @@
                                    t -> t == 0 ? 20.0 : 10.0,
                                    t -> 100.0);
         tester.assertResources("Scaling down since resource usage is too high, changing to 1 group is cheaper",
-<<<<<<< HEAD
-                               4, 1, 2.1,  83.3, 83.3,
-                               tester.autoscale(application1, cluster1.id(), capacity));
-=======
                                4, 1, 2.1,  83.3, 52.6,
-                               tester.autoscale(application1, cluster1, capacity).target());
->>>>>>> 68dbb0d8
+                               tester.autoscale(application1, cluster1, capacity));
     }
 
     @Test
@@ -530,11 +470,7 @@
         tester.addQueryRateMeasurements(application1, cluster1.id(), 10, t -> t == 0 ? 20.0 : 10.0); // Query traffic only
         tester.assertResources("Increase group size to reduce memory load",
                                8, 2, 12.4,  96.2, 62.5,
-<<<<<<< HEAD
-                               tester.autoscale(application1, cluster1.id(), capacity));
-=======
-                               tester.autoscale(application1, cluster1, capacity).target());
->>>>>>> 68dbb0d8
+                               tester.autoscale(application1, cluster1, capacity));
     }
 
     @Test
@@ -555,11 +491,7 @@
         tester.addMemMeasurements(0.02f, 0.95f, 120, application1);
         tester.assertResources("Scaling down",
                                6, 1, 2.9, 4.0, 95.0,
-<<<<<<< HEAD
-                               tester.autoscale(application1, cluster1.id(), capacity));
-=======
-                               tester.autoscale(application1, cluster1, capacity).target());
->>>>>>> 68dbb0d8
+                               tester.autoscale(application1, cluster1, capacity));
     }
 
     @Test
@@ -588,11 +520,7 @@
         tester.addQueryRateMeasurements(application1, cluster1.id(), 10, t -> t == 0 ? 20.0 : 10.0); // Query traffic only
         tester.assertResources("Scaling down",
                                6, 1, 1.4, 4.0, 95.0,
-<<<<<<< HEAD
-                               tester.autoscale(application1, cluster1.id(), capacity));
-=======
-                               tester.autoscale(application1, cluster1, capacity).target());
->>>>>>> 68dbb0d8
+                               tester.autoscale(application1, cluster1, capacity));
     }
 
     @Test
@@ -616,11 +544,7 @@
             tester.addQueryRateMeasurements(application1, cluster1.id(), 10, t -> t == 0 ? 20.0 : 10.0); // Query traffic only
             tester.assertResources("Scaling up",
                                    4, 1, 6.7, 20.5, 200,
-<<<<<<< HEAD
-                                   tester.autoscale(application1, cluster1.id(), capacity));
-=======
-                                   tester.autoscale(application1, cluster1, capacity).target());
->>>>>>> 68dbb0d8
+                                   tester.autoscale(application1, cluster1, capacity));
         }
 
         { // 15 Gb memory tax
@@ -637,11 +561,7 @@
             tester.addQueryRateMeasurements(application1, cluster1.id(), 10, t -> t == 0 ? 20.0 : 10.0); // Query traffic only
             tester.assertResources("Scaling up",
                                    4, 1, 6.7, 35.5, 200,
-<<<<<<< HEAD
-                                   tester.autoscale(application1, cluster1.id(), capacity));
-=======
-                                   tester.autoscale(application1, cluster1, capacity).target());
->>>>>>> 68dbb0d8
+                                   tester.autoscale(application1, cluster1, capacity));
         }
     }
 
@@ -672,11 +592,7 @@
         tester.addMemMeasurements(0.9f, 0.6f, 120, application1);
         ClusterResources scaledResources = tester.assertResources("Scaling up since resource usage is too high.",
                                                                   8, 1, 3,  83, 34.3,
-<<<<<<< HEAD
-                                                                  tester.autoscale(application1, cluster1.id(), capacity));
-=======
-                                                                  tester.autoscale(application1, cluster1, capacity).target());
->>>>>>> 68dbb0d8
+                                                                  tester.autoscale(application1, cluster1, capacity));
 
         tester.deploy(application1, cluster1, scaledResources);
         tester.deactivateRetired(application1, cluster1, scaledResources);
@@ -687,11 +603,7 @@
         tester.addQueryRateMeasurements(application1, cluster1.id(), 10, t -> t == 0 ? 20.0 : 10.0); // Query traffic only
         tester.assertResources("Scaling down since resource usage has gone down",
                                5, 1, 3, 83, 36.0,
-<<<<<<< HEAD
-                               tester.autoscale(application1, cluster1.id(), capacity));
-=======
-                               tester.autoscale(application1, cluster1, capacity).target());
->>>>>>> 68dbb0d8
+                               tester.autoscale(application1, cluster1, capacity));
     }
 
     @Test
@@ -713,30 +625,17 @@
         // (no read share stored)
         tester.assertResources("Advice to scale up since we set aside for bcp by default",
                                7, 1, 3,  100, 100,
-<<<<<<< HEAD
-                               tester.autoscale(application1, cluster1.id(), capacity));
-=======
-                               tester.autoscale(application1, cluster1, capacity).target());
->>>>>>> 68dbb0d8
+                               tester.autoscale(application1, cluster1, capacity));
 
         tester.storeReadShare(0.25, 0.5, application1);
         tester.assertResources("Half of global share is the same as the default assumption used above",
                                7, 1, 3,  100, 100,
-<<<<<<< HEAD
-                               tester.autoscale(application1, cluster1.id(), capacity));
-=======
-                               tester.autoscale(application1, cluster1, capacity).target());
->>>>>>> 68dbb0d8
+                               tester.autoscale(application1, cluster1, capacity));
 
         tester.storeReadShare(0.5, 0.5, application1);
         tester.assertResources("Advice to scale down since we don't need room for bcp",
                                4, 1, 3,  100, 100,
-<<<<<<< HEAD
-                               tester.autoscale(application1, cluster1.id(), capacity));
-=======
-                               tester.autoscale(application1, cluster1, capacity).target());
-
->>>>>>> 68dbb0d8
+                               tester.autoscale(application1, cluster1, capacity));
     }
 
     @Test
@@ -760,11 +659,7 @@
         // (no query rate data)
         tester.assertResources("Scale up since we assume we need 2x cpu for growth when no data scaling time data",
                                5, 1, 6.3,  100, 100,
-<<<<<<< HEAD
-                               tester.autoscale(application1, cluster1.id(), capacity));
-=======
-                               tester.autoscale(application1, cluster1, capacity).target());
->>>>>>> 68dbb0d8
+                               tester.autoscale(application1, cluster1, capacity));
 
         tester.setScalingDuration(application1, cluster1.id(), Duration.ofMinutes(5));
         timeAdded = tester.addQueryRateMeasurements(application1, cluster1.id(),
@@ -774,11 +669,7 @@
         tester.addCpuMeasurements(0.25f, 1f, 200, application1);
         tester.assertResources("Scale down since observed growth is slower than scaling time",
                                5, 1, 3.4,  100, 100,
-<<<<<<< HEAD
-                               tester.autoscale(application1, cluster1.id(), capacity));
-=======
-                               tester.autoscale(application1, cluster1, capacity).target());
->>>>>>> 68dbb0d8
+                               tester.autoscale(application1, cluster1, capacity));
 
         tester.clearQueryRateMeasurements(application1, cluster1.id());
 
@@ -790,11 +681,7 @@
         tester.addCpuMeasurements(0.25f, 1f, 200, application1);
         tester.assertResources("Scale up since observed growth is faster than scaling time",
                                5, 1, 10.0,  100, 100,
-<<<<<<< HEAD
-                               tester.autoscale(application1, cluster1.id(), capacity));
-=======
-                               tester.autoscale(application1, cluster1, capacity).target());
->>>>>>> 68dbb0d8
+                               tester.autoscale(application1, cluster1, capacity));
     }
 
     @Test
@@ -821,55 +708,35 @@
         tester.addLoadMeasurements(application1, cluster1.id(), 100, t -> t == 0 ? 20.0 : 10.0, t -> 10.0);
         tester.assertResources("Query and write load is equal -> scale up somewhat",
                                5, 1, 7.3,  100, 100,
-<<<<<<< HEAD
-                               tester.autoscale(application1, cluster1.id(), capacity));
-=======
-                               tester.autoscale(application1, cluster1, capacity).target());
->>>>>>> 68dbb0d8
+                               tester.autoscale(application1, cluster1, capacity));
 
         tester.addCpuMeasurements(0.4f, 1f, 100, application1);
         tester.clock().advance(Duration.ofMinutes(-100 * 5));
         tester.addLoadMeasurements(application1, cluster1.id(), 100, t -> t == 0 ? 80.0 : 40.0, t -> 10.0);
         tester.assertResources("Query load is 4x write load -> scale up more",
                                5, 1, 9.5,  100, 100,
-<<<<<<< HEAD
-                               tester.autoscale(application1, cluster1.id(), capacity));
-=======
-                               tester.autoscale(application1, cluster1, capacity).target());
->>>>>>> 68dbb0d8
+                               tester.autoscale(application1, cluster1, capacity));
 
         tester.addCpuMeasurements(0.3f, 1f, 100, application1);
         tester.clock().advance(Duration.ofMinutes(-100 * 5));
         tester.addLoadMeasurements(application1, cluster1.id(), 100, t -> t == 0 ? 20.0 : 10.0, t -> 100.0);
         tester.assertResources("Write load is 10x query load -> scale down",
                                5, 1, 2.9,  100, 100,
-<<<<<<< HEAD
-                               tester.autoscale(application1, cluster1.id(), capacity));
-=======
-                               tester.autoscale(application1, cluster1, capacity).target());
->>>>>>> 68dbb0d8
+                               tester.autoscale(application1, cluster1, capacity));
 
         tester.addCpuMeasurements(0.4f, 1f, 100, application1);
         tester.clock().advance(Duration.ofMinutes(-100 * 5));
         tester.addLoadMeasurements(application1, cluster1.id(), 100, t -> t == 0 ? 20.0 : 10.0, t-> 0.0);
         tester.assertResources("Query only -> largest possible",
                                5, 1, 10.0,  100, 100,
-<<<<<<< HEAD
-                               tester.autoscale(application1, cluster1.id(), capacity));
-=======
-                               tester.autoscale(application1, cluster1, capacity).target());
->>>>>>> 68dbb0d8
+                               tester.autoscale(application1, cluster1, capacity));
 
         tester.addCpuMeasurements(0.4f, 1f, 100, application1);
         tester.clock().advance(Duration.ofMinutes(-100 * 5));
         tester.addLoadMeasurements(application1, cluster1.id(), 100, t ->  0.0, t -> 10.0);
         tester.assertResources("Write only -> smallest possible",
                                5, 1, 2.1,  100, 100,
-<<<<<<< HEAD
-                               tester.autoscale(application1, cluster1.id(), capacity));
-=======
-                               tester.autoscale(application1, cluster1, capacity).target());
->>>>>>> 68dbb0d8
+                               tester.autoscale(application1, cluster1, capacity));
     }
 
     @Test
@@ -885,19 +752,10 @@
 
         tester.deploy(application1, cluster1, capacity);
         tester.addQueryRateMeasurements(application1, cluster1.id(),
-<<<<<<< HEAD
-                                        500, t -> 0.0);
-        tester.addCpuMeasurements(0.5f, 1f, 10, application1);
-
-        tester.assertResources("Advice to scale up since observed growth is much faster than scaling time",
-                               3, 1, 1,  4, 50,
-                               tester.autoscale(application1, cluster1.id(), capacity));
-=======
                                         500, t -> 100.0);
         tester.addCpuMeasurements(1.0f, 1f, 10, application1);
         assertTrue("Not attempting to scale up because policies dictate we'll only get one node",
                    tester.autoscale(application1, cluster1, capacity).target().isEmpty());
->>>>>>> 68dbb0d8
     }
 
     /** Same setup as test_autoscaling_in_dev(), just with required = true */
@@ -918,7 +776,7 @@
         tester.addCpuMeasurements(1.0f, 1f, 10, application1);
         tester.assertResources("We scale up even in dev because resources are required",
                                3, 1, 1.0,  4, 50,
-                               tester.autoscale(application1, cluster1, capacity).target());
+                               tester.autoscale(application1, cluster1, capacity));
     }
 
     @Test
@@ -938,13 +796,8 @@
                                         500, t -> 100.0);
         tester.addCpuMeasurements(1.0f, 1f, 10, application1);
         tester.assertResources("We scale up even in dev because resources are required",
-<<<<<<< HEAD
-                               3, 1, 1.0,  4, 50,
-                               tester.autoscale(application1, cluster1.id(), capacity));
-=======
                                3, 1, 1.5,  8, 50,
-                               tester.autoscale(application1, cluster1, capacity).target());
->>>>>>> 68dbb0d8
+                               tester.autoscale(application1, cluster1, capacity));
     }
 
     /**
