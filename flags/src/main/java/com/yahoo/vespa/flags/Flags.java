// Copyright Yahoo. Licensed under the terms of the Apache 2.0 license. See LICENSE in the project root.
package com.yahoo.vespa.flags;

import com.yahoo.component.Vtag;
import com.yahoo.vespa.defaults.Defaults;

import java.time.Instant;
import java.time.LocalDate;
import java.time.ZoneOffset;
import java.time.format.DateTimeFormatter;
import java.util.List;
import java.util.Optional;
import java.util.TreeMap;

import static com.yahoo.vespa.flags.FetchVector.Dimension.APPLICATION_ID;
import static com.yahoo.vespa.flags.FetchVector.Dimension.CONSOLE_USER_EMAIL;
import static com.yahoo.vespa.flags.FetchVector.Dimension.HOSTNAME;
import static com.yahoo.vespa.flags.FetchVector.Dimension.NODE_TYPE;
import static com.yahoo.vespa.flags.FetchVector.Dimension.TENANT_ID;
import static com.yahoo.vespa.flags.FetchVector.Dimension.VESPA_VERSION;
import static com.yahoo.vespa.flags.FetchVector.Dimension.ZONE_ID;

/**
 * Definitions of feature flags.
 *
 * <p>To use feature flags, define the flag in this class as an "unbound" flag, e.g. {@link UnboundBooleanFlag}
 * or {@link UnboundStringFlag}. At the location you want to get the value of the flag, you need the following:</p>
 *
 * <ol>
 *     <li>The unbound flag</li>
 *     <li>A {@link FlagSource}. The flag source is typically available as an injectable component. Binding
 *     an unbound flag to a flag source produces a (bound) flag, e.g. {@link BooleanFlag} and {@link StringFlag}.</li>
 *     <li>If you would like your flag value to be dependent on e.g. the application ID, then 1. you should
 *     declare this in the unbound flag definition in this file (referring to
 *     {@link FetchVector.Dimension#APPLICATION_ID}), and 2. specify the application ID when retrieving the value, e.g.
 *     {@link BooleanFlag#with(FetchVector.Dimension, String)}. See {@link FetchVector} for more info.</li>
 * </ol>
 *
 * <p>Once the code is in place, you can override the flag value. This depends on the flag source, but typically
 * there is a REST API for updating the flags in the config server, which is the root of all flag sources in the zone.</p>
 *
 * @author hakonhall
 */
public class Flags {

    private static volatile TreeMap<FlagId, FlagDefinition> flags = new TreeMap<>();

    public static final UnboundDoubleFlag DEFAULT_TERM_WISE_LIMIT = defineDoubleFlag(
            "default-term-wise-limit", 1.0,
            List.of("baldersheim"), "2020-12-02", "2022-06-01",
            "Default limit for when to apply termwise query evaluation",
            "Takes effect at redeployment",
            ZONE_ID, APPLICATION_ID);

    public static final UnboundStringFlag FEED_SEQUENCER_TYPE = defineStringFlag(
            "feed-sequencer-type", "THROUGHPUT",
            List.of("baldersheim"), "2020-12-02", "2022-06-01",
            "Selects type of sequenced executor used for feeding in proton, valid values are LATENCY, ADAPTIVE, THROUGHPUT",
            "Takes effect at redeployment (requires restart)",
            ZONE_ID, APPLICATION_ID);

    public static final UnboundIntFlag FEED_TASK_LIMIT = defineIntFlag(
            "feed-task-limit", -1000,
            List.of("geirst, baldersheim"), "2021-10-14", "2022-06-01",
            "The task limit used by the executors handling feed in proton",
            "Takes effect at redeployment",
            ZONE_ID, APPLICATION_ID);

    public static final UnboundIntFlag FEED_MASTER_TASK_LIMIT = defineIntFlag(
            "feed-master-task-limit", 0,
            List.of("geirst, baldersheim"), "2021-11-18", "2022-06-01",
            "The task limit used by the master thread in each document db in proton. Ignored when set to 0.",
            "Takes effect at redeployment",
            ZONE_ID, APPLICATION_ID);

    public static final UnboundStringFlag SHARED_FIELD_WRITER_EXECUTOR = defineStringFlag(
            "shared-field-writer-executor", "DOCUMENT_DB",
            List.of("geirst, baldersheim"), "2021-11-05", "2022-06-01",
            "Whether to use a shared field writer executor for the document database(s) in proton. " +
            "Valid values: NONE, INDEX, INDEX_AND_ATTRIBUTE, DOCUMENT_DB",
            "Takes effect at redeployment (requires restart)",
            ZONE_ID, APPLICATION_ID);

    public static final UnboundIntFlag MAX_UNCOMMITTED_MEMORY = defineIntFlag(
            "max-uncommitted-memory", 130000,
            List.of("geirst, baldersheim"), "2021-10-21", "2022-06-01",
            "Max amount of memory holding updates to an attribute before we do a commit.",
            "Takes effect at redeployment",
            ZONE_ID, APPLICATION_ID);

    public static final UnboundStringFlag RESPONSE_SEQUENCER_TYPE = defineStringFlag(
            "response-sequencer-type", "ADAPTIVE",
            List.of("baldersheim"), "2020-12-02", "2022-06-01",
            "Selects type of sequenced executor used for mbus responses, valid values are LATENCY, ADAPTIVE, THROUGHPUT",
            "Takes effect at redeployment",
            ZONE_ID, APPLICATION_ID);

    public static final UnboundIntFlag RESPONSE_NUM_THREADS = defineIntFlag(
            "response-num-threads", 2,
            List.of("baldersheim"), "2020-12-02", "2022-06-01",
            "Number of threads used for mbus responses, default is 2, negative number = numcores/4",
            "Takes effect at redeployment",
            ZONE_ID, APPLICATION_ID);

    public static final UnboundBooleanFlag SKIP_COMMUNICATIONMANAGER_THREAD = defineFeatureFlag(
            "skip-communicationmanager-thread", false,
            List.of("baldersheim"), "2020-12-02", "2022-06-01",
            "Should we skip the communicationmanager thread",
            "Takes effect at redeployment",
            ZONE_ID, APPLICATION_ID);

    public static final UnboundBooleanFlag SKIP_MBUS_REQUEST_THREAD = defineFeatureFlag(
            "skip-mbus-request-thread", false,
            List.of("baldersheim"), "2020-12-02", "2022-06-01",
            "Should we skip the mbus request thread",
            "Takes effect at redeployment",
            ZONE_ID, APPLICATION_ID);

    public static final UnboundBooleanFlag SKIP_MBUS_REPLY_THREAD = defineFeatureFlag(
            "skip-mbus-reply-thread", false,
            List.of("baldersheim"), "2020-12-02", "2022-06-01",
            "Should we skip the mbus reply thread",
            "Takes effect at redeployment",
            ZONE_ID, APPLICATION_ID);

    public static final UnboundBooleanFlag USE_THREE_PHASE_UPDATES = defineFeatureFlag(
            "use-three-phase-updates", false,
            List.of("vekterli"), "2020-12-02", "2022-05-01",
            "Whether to enable the use of three-phase updates when bucket replicas are out of sync.",
            "Takes effect at redeployment",
            ZONE_ID, APPLICATION_ID);

    public static final UnboundBooleanFlag USE_ASYNC_MESSAGE_HANDLING_ON_SCHEDULE = defineFeatureFlag(
            "async-message-handling-on-schedule", false,
            List.of("baldersheim"), "2020-12-02", "2022-06-01",
            "Optionally deliver async messages in own thread",
            "Takes effect at redeployment",
            ZONE_ID, APPLICATION_ID);

    public static final UnboundDoubleFlag FEED_CONCURRENCY = defineDoubleFlag(
            "feed-concurrency", 0.5,
            List.of("baldersheim"), "2020-12-02", "2022-06-01",
            "How much concurrency should be allowed for feed",
            "Takes effect at redeployment",
            ZONE_ID, APPLICATION_ID);

    public static final UnboundBooleanFlag CONTAINER_DUMP_HEAP_ON_SHUTDOWN_TIMEOUT = defineFeatureFlag(
            "container-dump-heap-on-shutdown-timeout", false,
            List.of("baldersheim"), "2021-09-25", "2022-06-01",
            "Will trigger a heap dump during if container shutdown times out",
            "Takes effect at redeployment",
            ZONE_ID, APPLICATION_ID);

    public static final UnboundDoubleFlag CONTAINER_SHUTDOWN_TIMEOUT = defineDoubleFlag(
            "container-shutdown-timeout", 50.0,
            List.of("baldersheim"), "2021-09-25", "2022-06-01",
            "Timeout for shutdown of a jdisc container",
            "Takes effect at redeployment",
            ZONE_ID, APPLICATION_ID);

    public static final UnboundListFlag<String> ALLOWED_ATHENZ_PROXY_IDENTITIES = defineListFlag(
            "allowed-athenz-proxy-identities", List.of(), String.class,
            List.of("bjorncs", "tokle"), "2021-02-10", "2022-06-01",
            "Allowed Athenz proxy identities",
            "takes effect at redeployment");

    public static final UnboundIntFlag MAX_ACTIVATION_INHIBITED_OUT_OF_SYNC_GROUPS = defineIntFlag(
            "max-activation-inhibited-out-of-sync-groups", 0,
            List.of("vekterli"), "2021-02-19", "2022-05-01",
            "Allows replicas in up to N content groups to not be activated " +
            "for query visibility if they are out of sync with a majority of other replicas",
            "Takes effect at redeployment",
            ZONE_ID, APPLICATION_ID);

    public static final UnboundIntFlag MAX_CONCURRENT_MERGES_PER_NODE = defineIntFlag(
            "max-concurrent-merges-per-node", 16,
            List.of("balder", "vekterli"), "2021-06-06", "2022-05-01",
            "Specifies max concurrent merges per content node.",
            "Takes effect at redeploy",
            ZONE_ID, APPLICATION_ID);

    public static final UnboundIntFlag MAX_MERGE_QUEUE_SIZE = defineIntFlag(
            "max-merge-queue-size", 100,
            List.of("balder", "vekterli"), "2021-06-06", "2022-05-01",
            "Specifies max size of merge queue.",
            "Takes effect at redeploy",
            ZONE_ID, APPLICATION_ID);

    public static final UnboundDoubleFlag MIN_NODE_RATIO_PER_GROUP = defineDoubleFlag(
            "min-node-ratio-per-group", 0.0,
            List.of("geirst", "vekterli"), "2021-07-16", "2022-06-01",
            "Minimum ratio of nodes that have to be available (i.e. not Down) in any hierarchic content cluster group for the group to be Up",
            "Takes effect at redeployment",
            ZONE_ID, APPLICATION_ID);

    public static final UnboundIntFlag METRICSPROXY_NUM_THREADS = defineIntFlag(
            "metricsproxy-num-threads", 2,
            List.of("balder"), "2021-09-01", "2022-06-01",
            "Number of threads for metrics proxy",
            "Takes effect at redeployment",
            ZONE_ID, APPLICATION_ID);

    public static final UnboundIntFlag AVAILABLE_PROCESSORS = defineIntFlag(
            "available-processors", 2,
            List.of("balder"), "2022-01-18", "2022-07-01",
            "Number of processors the jvm sees in non-application clusters",
            "Takes effect at redeployment",
            ZONE_ID, APPLICATION_ID);

    public static final UnboundBooleanFlag ENABLED_HORIZON_DASHBOARD = defineFeatureFlag(
            "enabled-horizon-dashboard", false,
            List.of("olaa"), "2021-09-13", "2022-07-01",
            "Enable Horizon dashboard",
            "Takes effect immediately",
            TENANT_ID, CONSOLE_USER_EMAIL
    );

    public static final UnboundBooleanFlag UNORDERED_MERGE_CHAINING = defineFeatureFlag(
            "unordered-merge-chaining", true,
            List.of("vekterli", "geirst"), "2021-11-15", "2022-06-01",
            "Enables the use of unordered merge chains for data merge operations",
            "Takes effect at redeploy",
            ZONE_ID, APPLICATION_ID);

    public static final UnboundStringFlag JDK_VERSION = defineStringFlag(
            "jdk-version", "11",
            List.of("hmusum"), "2021-10-25", "2022-05-01",
            "JDK version to use on host and inside containers. Note application-id dimension only applies for container, " +
                    "while hostname and node type applies for host.",
            "Takes effect on restart for Docker container and on next host-admin tick for host",
            APPLICATION_ID,
            TENANT_ID,
            HOSTNAME,
            NODE_TYPE);

    public static final UnboundBooleanFlag IGNORE_THREAD_STACK_SIZES = defineFeatureFlag(
            "ignore-thread-stack-sizes", false,
            List.of("arnej"), "2021-11-12", "2022-06-01",
            "Whether C++ thread creation should ignore any requested stack size",
            "Triggers restart, takes effect immediately",
            ZONE_ID, APPLICATION_ID);

    public static final UnboundBooleanFlag USE_V8_GEO_POSITIONS = defineFeatureFlag(
            "use-v8-geo-positions", false,
            List.of("arnej"), "2021-11-15", "2022-12-31",
            "Use Vespa 8 types and formats for geographical positions",
            "Takes effect at redeployment",
            ZONE_ID, APPLICATION_ID);

    public static final UnboundBooleanFlag USE_V8_DOC_MANAGER_CFG = defineFeatureFlag(
            "use-v8-doc-manager-cfg", true,
            List.of("arnej", "baldersheim"), "2021-12-09", "2022-12-31",
            "Use new (preparing for Vespa 8) section in documentmanager.def",
            "Takes effect at redeployment",
            ZONE_ID, APPLICATION_ID);

    public static final UnboundIntFlag MAX_COMPACT_BUFFERS = defineIntFlag(
                "max-compact-buffers", 1,
                List.of("baldersheim", "geirst", "toregge"), "2021-12-15", "2022-06-01",
                "Upper limit of buffers to compact in a data store at the same time for each reason (memory usage, address space usage)",
                "Takes effect at redeployment",
            ZONE_ID, APPLICATION_ID);

    public static final UnboundBooleanFlag FAIL_DEPLOYMENT_WITH_INVALID_JVM_OPTIONS = defineFeatureFlag(
            "fail-deployment-with-invalid-jvm-options", false,
            List.of("hmusum"), "2021-12-20", "2022-05-01",
            "Whether to fail deployments with invalid JVM options in services.xml",
            "Takes effect at redeployment",
            ZONE_ID, APPLICATION_ID);

    public static final UnboundBooleanFlag ENABLE_SERVER_OCSP_STAPLING = defineFeatureFlag(
            "enable-server-ocsp-stapling", false,
            List.of("bjorncs"), "2021-12-17", "2022-06-01",
            "Enable server OCSP stapling for jdisc containers",
            "Takes effect on redeployment",
            ZONE_ID, APPLICATION_ID);

    public static final UnboundBooleanFlag ENABLE_DATA_HIGHWAY_IN_AWS = defineFeatureFlag(
            "enable-data-highway-in-aws", false,
            List.of("hmusum"), "2022-01-06", "2022-06-01",
            "Enable Data Highway in AWS",
            "Takes effect on restart of Docker container",
            ZONE_ID, APPLICATION_ID);

    public static final UnboundStringFlag PERSISTENCE_ASYNC_THROTTLING = defineStringFlag(
            "persistence-async-throttling", "DYNAMIC",
            List.of("vekterli"), "2022-01-12", "2022-05-01",
            "Sets the throttling policy used for async persistence operations on the content nodes. " +
            "Valid values: UNLIMITED, DYNAMIC",
            "Triggers restart, takes effect immediately",
            ZONE_ID, APPLICATION_ID);

    public static final UnboundStringFlag MERGE_THROTTLING_POLICY = defineStringFlag(
            "merge-throttling-policy", "STATIC",
            List.of("vekterli"), "2022-01-25", "2022-05-01",
            "Sets the policy used for merge throttling on the content nodes. " +
            "Valid values: STATIC, DYNAMIC",
            "Takes effect at redeployment",
            ZONE_ID, APPLICATION_ID);

    public static final UnboundDoubleFlag PERSISTENCE_THROTTLING_WS_DECREMENT_FACTOR = defineDoubleFlag(
            "persistence-throttling-ws-decrement-factor", 1.2,
            List.of("vekterli"), "2022-01-27", "2022-05-01",
            "Sets the dynamic throttle policy window size decrement factor for persistence " +
            "async throttling. Only applies if DYNAMIC policy is used.",
            "Takes effect on redeployment",
            ZONE_ID, APPLICATION_ID);

    public static final UnboundDoubleFlag PERSISTENCE_THROTTLING_WS_BACKOFF = defineDoubleFlag(
            "persistence-throttling-ws-backoff", 0.95,
            List.of("vekterli"), "2022-01-27", "2022-05-01",
            "Sets the dynamic throttle policy window size backoff for persistence " +
            "async throttling. Only applies if DYNAMIC policy is used. Valid range [0, 1]",
            "Takes effect on redeployment",
            ZONE_ID, APPLICATION_ID);

    public static final UnboundIntFlag PERSISTENCE_THROTTLING_WINDOW_SIZE = defineIntFlag(
            "persistence-throttling-window-size", -1,
            List.of("vekterli"), "2022-02-23", "2022-06-01",
            "If greater than zero, sets both min and max window size to the given number, effectively " +
            "turning dynamic throttling into a static throttling policy. " +
            "Only applies if DYNAMIC policy is used.",
            "Takes effect on redeployment",
            ZONE_ID, APPLICATION_ID);

    public static final UnboundDoubleFlag PERSISTENCE_THROTTLING_WS_RESIZE_RATE = defineDoubleFlag(
            "persistence-throttling-ws-resize-rate", 3.0,
            List.of("vekterli"), "2022-02-23", "2022-06-01",
            "Sets the dynamic throttle policy resize rate. Only applies if DYNAMIC policy is used.",
            "Takes effect on redeployment",
            ZONE_ID, APPLICATION_ID);

    public static final UnboundBooleanFlag PERSISTENCE_THROTTLING_OF_MERGE_FEED_OPS = defineFeatureFlag(
            "persistence-throttling-of-merge-feed-ops", true,
            List.of("vekterli"), "2022-02-24", "2022-06-01",
            "If true, each put/remove contained within a merge is individually throttled as if it " +
            "were a put/remove from a client. If false, merges are throttled at a persistence thread " +
            "level, i.e. per ApplyBucketDiff message, regardless of how many document operations " +
            "are contained within. Only applies if DYNAMIC policy is used.",
            "Takes effect on redeployment",
            ZONE_ID, APPLICATION_ID);

    public static final UnboundBooleanFlag INHIBIT_DEFAULT_MERGES_WHEN_GLOBAL_MERGES_PENDING = defineFeatureFlag(
            "inhibit-default-merges-when-global-merges-pending", true,
            List.of("geirst", "vekterli"), "2022-02-11", "2022-06-01",
            "Inhibits all merges to buckets in the default bucket space if the current " +
                    "cluster state bundle indicates that global merges are pending in the cluster",
            "Takes effect on redeployment",
            ZONE_ID, APPLICATION_ID);

    public static final UnboundBooleanFlag USE_QRSERVER_SERVICE_NAME = defineFeatureFlag(
            "use-qrserver-service-name", true,
            List.of("arnej"), "2022-01-18", "2022-12-31",
            "Use backwards-compatible 'qrserver' service name for containers with only 'search' API",
            "Takes effect at redeployment",
            ZONE_ID, APPLICATION_ID);

    public static final UnboundBooleanFlag ENABLE_JDISC_PRESHUTDOWN_COMMAND = defineFeatureFlag(
            "enable-jdisc-preshutdown-command", false,
            List.of("bjorncs", "baldersheim"), "2022-01-31", "2022-05-31",
            "Enable pre-shutdown command for jdisc",
            "Takes effect at redeployment",
            APPLICATION_ID, HOSTNAME, TENANT_ID);

    public static final UnboundBooleanFlag AVOID_RENAMING_SUMMARY_FEATURES = defineFeatureFlag(
            "avoid-renaming-summary-features", false,
            List.of("arnej"), "2022-01-15", "2023-12-31",
            "Tell backend about the original name of summary-features that were wrapped in a rankingExpression feature",
            "Takes effect at redeployment",
            ZONE_ID, APPLICATION_ID);

<<<<<<< HEAD
    public static final UnboundBooleanFlag ALLOW_NO_TESTS = defineFeatureFlag(
            "allow-no-tests", false,
            List.of("jonmv"), "2022-02-28", "2022-06-25",
            "Whether test jobs without any tests run are acceptable",
            "Takes effect immediately",
            TENANT_ID);
=======
    public static final UnboundBooleanFlag REUSE_NODE_INDEXES = defineFeatureFlag(
            "reuse-node-indexes", true,
            List.of("bratseth"), "2022-02-25", "2022-04-25",
            "Whether we should reuse earlier indexes when allocating new nodes",
            "Takes effect immediately",
            ZONE_ID);
>>>>>>> 97539485

    public static final UnboundBooleanFlag MERGE_GROUPING_RESULT_IN_SEARCH_INVOKER = defineFeatureFlag(
            "merge-grouping-result-in-search-invoker", false,
            List.of("bjorncs", "baldersheim"), "2022-02-23", "2022-08-01",
            "Merge grouping results incrementally in interleaved search invoker",
            "Takes effect at redeployment",
            APPLICATION_ID);

    public static final UnboundBooleanFlag EXPERIMENTAL_SD_PARSING = defineFeatureFlag(
            "experimental-sd-parsing", false,
            List.of("arnej"), "2022-03-04", "2022-12-31",
            "Parsed schema files via intermediate format",
            "Takes effect at redeployment",
            ZONE_ID, APPLICATION_ID);

    public static final UnboundStringFlag CONTROLLER_LOCK_SCHEME = defineStringFlag(
            "controller-lock-scheme", "NEW",
            List.of("hmusum"), "2022-04-07", "2022-05-07",
            "Lock scheme to application-related controller locks (valid values: OLD, BOTH, NEW)",
            "Takes effect immediately",
            ZONE_ID);

    public static final UnboundBooleanFlag USE_ZSTD_IN_FILE_DISTRIBUTION = defineFeatureFlag(
            "use-zstd-in-file-distribution", false,
            List.of("hmusum"), "2022-04-07", "2022-05-07",
            "Whether to use zstd compression for data sent with file distribution",
            "Takes effect immediately",
            ZONE_ID, APPLICATION_ID);

    /** WARNING: public for testing: All flags should be defined in {@link Flags}. */
    public static UnboundBooleanFlag defineFeatureFlag(String flagId, boolean defaultValue, List<String> owners,
                                                       String createdAt, String expiresAt, String description,
                                                       String modificationEffect, FetchVector.Dimension... dimensions) {
        return define(UnboundBooleanFlag::new, flagId, defaultValue, owners, createdAt, expiresAt, description, modificationEffect, dimensions);
    }

    /** WARNING: public for testing: All flags should be defined in {@link Flags}. */
    public static UnboundStringFlag defineStringFlag(String flagId, String defaultValue, List<String> owners,
                                                     String createdAt, String expiresAt, String description,
                                                     String modificationEffect, FetchVector.Dimension... dimensions) {
        return define(UnboundStringFlag::new, flagId, defaultValue, owners, createdAt, expiresAt, description, modificationEffect, dimensions);
    }

    /** WARNING: public for testing: All flags should be defined in {@link Flags}. */
    public static UnboundIntFlag defineIntFlag(String flagId, int defaultValue, List<String> owners,
                                               String createdAt, String expiresAt, String description,
                                               String modificationEffect, FetchVector.Dimension... dimensions) {
        return define(UnboundIntFlag::new, flagId, defaultValue, owners, createdAt, expiresAt, description, modificationEffect, dimensions);
    }

    /** WARNING: public for testing: All flags should be defined in {@link Flags}. */
    public static UnboundLongFlag defineLongFlag(String flagId, long defaultValue, List<String> owners,
                                                 String createdAt, String expiresAt, String description,
                                                 String modificationEffect, FetchVector.Dimension... dimensions) {
        return define(UnboundLongFlag::new, flagId, defaultValue, owners, createdAt, expiresAt, description, modificationEffect, dimensions);
    }

    /** WARNING: public for testing: All flags should be defined in {@link Flags}. */
    public static UnboundDoubleFlag defineDoubleFlag(String flagId, double defaultValue, List<String> owners,
                                                     String createdAt, String expiresAt, String description,
                                                     String modificationEffect, FetchVector.Dimension... dimensions) {
        return define(UnboundDoubleFlag::new, flagId, defaultValue, owners, createdAt, expiresAt, description, modificationEffect, dimensions);
    }

    /** WARNING: public for testing: All flags should be defined in {@link Flags}. */
    public static <T> UnboundJacksonFlag<T> defineJacksonFlag(String flagId, T defaultValue, Class<T> jacksonClass, List<String> owners,
                                                              String createdAt, String expiresAt, String description,
                                                              String modificationEffect, FetchVector.Dimension... dimensions) {
        return define((id2, defaultValue2, vector2) -> new UnboundJacksonFlag<>(id2, defaultValue2, vector2, jacksonClass),
                flagId, defaultValue, owners, createdAt, expiresAt, description, modificationEffect, dimensions);
    }

    /** WARNING: public for testing: All flags should be defined in {@link Flags}. */
    public static <T> UnboundListFlag<T> defineListFlag(String flagId, List<T> defaultValue, Class<T> elementClass,
                                                        List<String> owners, String createdAt, String expiresAt,
                                                        String description, String modificationEffect, FetchVector.Dimension... dimensions) {
        return define((fid, dval, fvec) -> new UnboundListFlag<>(fid, dval, elementClass, fvec),
                flagId, defaultValue, owners, createdAt, expiresAt, description, modificationEffect, dimensions);
    }

    @FunctionalInterface
    private interface TypedUnboundFlagFactory<T, U extends UnboundFlag<?, ?, ?>> {
        U create(FlagId id, T defaultVale, FetchVector defaultFetchVector);
    }

    /**
     * Defines a Flag.
     *
     * @param factory            Factory for creating unbound flag of type U
     * @param flagId             The globally unique FlagId.
     * @param defaultValue       The default value if none is present after resolution.
     * @param description        Description of how the flag is used.
     * @param modificationEffect What is required for the flag to take effect? A restart of process? immediately? etc.
     * @param dimensions         What dimensions will be set in the {@link FetchVector} when fetching
     *                           the flag value in
     *                           {@link FlagSource#fetch(FlagId, FetchVector) FlagSource::fetch}.
     *                           For instance, if APPLICATION is one of the dimensions here, you should make sure
     *                           APPLICATION is set to the ApplicationId in the fetch vector when fetching the RawFlag
     *                           from the FlagSource.
     * @param <T>                The boxed type of the flag value, e.g. Boolean for flags guarding features.
     * @param <U>                The type of the unbound flag, e.g. UnboundBooleanFlag.
     * @return An unbound flag with {@link FetchVector.Dimension#HOSTNAME HOSTNAME} and
     *         {@link FetchVector.Dimension#VESPA_VERSION VESPA_VERSION} already set. The ZONE environment
     *         is typically implicit.
     */
    private static <T, U extends UnboundFlag<?, ?, ?>> U define(TypedUnboundFlagFactory<T, U> factory,
                                                                String flagId,
                                                                T defaultValue,
                                                                List<String> owners,
                                                                String createdAt,
                                                                String expiresAt,
                                                                String description,
                                                                String modificationEffect,
                                                                FetchVector.Dimension[] dimensions) {
        FlagId id = new FlagId(flagId);
        FetchVector vector = new FetchVector()
                .with(HOSTNAME, Defaults.getDefaults().vespaHostname())
                // Warning: In unit tests and outside official Vespa releases, the currentVersion is e.g. 7.0.0
                // (determined by the current major version). Consider not setting VESPA_VERSION if minor = micro = 0.
                .with(VESPA_VERSION, Vtag.currentVersion.toFullString());
        U unboundFlag = factory.create(id, defaultValue, vector);
        FlagDefinition definition = new FlagDefinition(
                unboundFlag, owners, parseDate(createdAt), parseDate(expiresAt), description, modificationEffect, dimensions);
        flags.put(id, definition);
        return unboundFlag;
    }

    private static Instant parseDate(String rawDate) {
        return DateTimeFormatter.ISO_DATE.parse(rawDate, LocalDate::from).atStartOfDay().toInstant(ZoneOffset.UTC);
    }

    public static List<FlagDefinition> getAllFlags() {
        return List.copyOf(flags.values());
    }

    public static Optional<FlagDefinition> getFlag(FlagId flagId) {
        return Optional.ofNullable(flags.get(flagId));
    }

    /**
     * Allows the statically defined flags to be controlled in a test.
     *
     * <p>Returns a Replacer instance to be used with e.g. a try-with-resources block. Within the block,
     * the flags starts out as cleared. Flags can be defined, etc. When leaving the block, the flags from
     * before the block is reinserted.
     *
     * <p>NOT thread-safe. Tests using this cannot run in parallel.
     */
    public static Replacer clearFlagsForTesting(FlagId... flagsToKeep) {
        return new Replacer(flagsToKeep);
    }

    public static class Replacer implements AutoCloseable {
        private static volatile boolean flagsCleared = false;

        private final TreeMap<FlagId, FlagDefinition> savedFlags;

        private Replacer(FlagId... flagsToKeep) {
            verifyAndSetFlagsCleared(true);
            this.savedFlags = Flags.flags;
            Flags.flags = new TreeMap<>();
            List.of(flagsToKeep).forEach(id -> Flags.flags.put(id, savedFlags.get(id)));
        }

        @Override
        public void close() {
            verifyAndSetFlagsCleared(false);
            Flags.flags = savedFlags;
        }

        /**
         * Used to implement a simple verification that Replacer is not used by multiple threads.
         * For instance two different tests running in parallel cannot both use Replacer.
         */
        private static void verifyAndSetFlagsCleared(boolean newValue) {
            if (flagsCleared == newValue) {
                throw new IllegalStateException("clearFlagsForTesting called while already cleared - running tests in parallell!?");
            }
            flagsCleared = newValue;
        }
    }
}<|MERGE_RESOLUTION|>--- conflicted
+++ resolved
@@ -368,22 +368,6 @@
             "Tell backend about the original name of summary-features that were wrapped in a rankingExpression feature",
             "Takes effect at redeployment",
             ZONE_ID, APPLICATION_ID);
-
-<<<<<<< HEAD
-    public static final UnboundBooleanFlag ALLOW_NO_TESTS = defineFeatureFlag(
-            "allow-no-tests", false,
-            List.of("jonmv"), "2022-02-28", "2022-06-25",
-            "Whether test jobs without any tests run are acceptable",
-            "Takes effect immediately",
-            TENANT_ID);
-=======
-    public static final UnboundBooleanFlag REUSE_NODE_INDEXES = defineFeatureFlag(
-            "reuse-node-indexes", true,
-            List.of("bratseth"), "2022-02-25", "2022-04-25",
-            "Whether we should reuse earlier indexes when allocating new nodes",
-            "Takes effect immediately",
-            ZONE_ID);
->>>>>>> 97539485
 
     public static final UnboundBooleanFlag MERGE_GROUPING_RESULT_IN_SEARCH_INVOKER = defineFeatureFlag(
             "merge-grouping-result-in-search-invoker", false,
