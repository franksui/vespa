--- conflicted
+++ resolved
@@ -47,11 +47,8 @@
     } else {
         matchTools->setup_dump();
     }
-<<<<<<< HEAD
-    auto retval = ExtractFeatures::get_feature_set(matchTools->search(), matchTools->rank_program(), docs, mtf.get_feature_rename_map());
-=======
-    auto retval = ExtractFeatures::get_feature_set(matchTools->search(), matchTools->rank_program(), docs, matchTools->getDoom());
->>>>>>> 70e50ea1
+    auto retval = ExtractFeatures::get_feature_set(matchTools->search(), matchTools->rank_program(), docs,
+                                                   matchTools->getDoom(), mtf.get_feature_rename_map());
     if (auto onSummaryTask = mtf.createOnSummaryTask()) {
         onSummaryTask->run(docs);
     }
