--- conflicted
+++ resolved
@@ -83,12 +83,8 @@
         maintainers.add(new BillingDatabaseMaintainer(controller, intervals.billingDatabaseMaintainer));
         maintainers.add(new MeteringMonitorMaintainer(controller, intervals.meteringMonitorMaintainer, controller.serviceRegistry().resourceDatabase(), metric));
         maintainers.add(new EnclaveAccessMaintainer(controller, intervals.defaultInterval));
-<<<<<<< HEAD
-        maintainers.add(new CertificatePoolMaintainer(controller, metric, intervals.certificatePoolMaintainer, new SecureRandom()));
+        maintainers.add(new CertificatePoolMaintainer(controller, metric, intervals.certificatePoolMaintainer));
         maintainers.add(new BillingReportMaintainer(controller, intervals.billingReportMaintainer));
-=======
-        maintainers.add(new CertificatePoolMaintainer(controller, metric, intervals.certificatePoolMaintainer));
->>>>>>> 78a21107
     }
 
     public Upgrader upgrader() { return upgrader; }
